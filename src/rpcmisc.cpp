--- conflicted
+++ resolved
@@ -12,17 +12,13 @@
 #include "util.h"
 #include "richlistdb.h"
 #include "servicelistdb.h"
-<<<<<<< HEAD
-=======
 #pragma clang diagnostic push
 #pragma ide diagnostic ignored "OCDFAInspection"
->>>>>>> 0ea25dfb
 #ifdef ENABLE_WALLET
 #include "wallet.h"
 #include "walletdb.h"
 #endif
 
-#include <boost/tuple/tuple.hpp>
 #include <stdint.h>
 
 #include <boost/assign/list_of.hpp>
@@ -133,21 +129,6 @@
 {
     if (fHelp || params.size() != 0)
         throw runtime_error("getserviceaddresses\n"
-<<<<<<< HEAD
-                           "Returns all verified addresses, ordered by ???????.\n"
-                            );
-
-    Object obj;
-    std::multiset<std::pair< CScript, std::tuple<std::string, std::string, std::string>>> retset;
-
-    ServiceList.GetServiceAddresses(retset);
-
-    for(std::multiset< std::pair< CScript, std::tuple<std::string, std::string, std::string> > >::const_iterator it = retset.begin(); it!=retset.end(); it++ )
-    {
-        obj.push_back(Pair(get<1>(it->second), get<0>(it->second)));
-    }
-    return obj;
-=======
                             "Returns all verified addresses, ordered by the type of services they provide.\n"
         );
 
@@ -191,7 +172,6 @@
     root.push_back(Pair("DEX", dservices));
 
     return root;
->>>>>>> 0ea25dfb
 }
 
 Value getserviceaddressinfo(const Array& params, bool fHelp)
@@ -217,24 +197,6 @@
     if (!isService)
         throw runtime_error("Not a valid service address");
 
-<<<<<<< HEAD
-    Object obj;
-    std::multiset<std::pair<CScript, std::tuple<std::string, std::string, std::string, std::string, std::string, std::string > > > info;
-    ServiceList.GetServiceAddressInfo(info);
-
-    for(std::multiset<std::pair<CScript, std::tuple<std::string, std::string, std::string, std::string, std::string, std::string > > >::const_iterator it = info.begin(); it!=info.end(); it++) {
-        CTxDestination des;
-        ExtractDestination(it->first, des);
-        //obj.push_back(Pair("ToAddress: ", get<0>(it->second)));
-        obj.push_back(Pair("Name: ", get<2>(it->second)));
-        obj.push_back(Pair("Location: ", get<1>(it->second)));
-        obj.push_back(Pair("Date and Time: ", get<3>(it->second)));
-        obj.push_back(Pair("Price: ", get<4>(it->second)));
-        obj.push_back(Pair("Address: ", get<5>(it->second)));
-    }
-
-    return obj;
-=======
     Object obj2;
     Array arr;
     std::multiset<std::pair<CScript, std::tuple<std::string, std::string, std::string, std::string, std::string, std::string > > > info;
@@ -263,7 +225,6 @@
     //  throw runtime_error("Not a service address");
 
     return obj2;
->>>>>>> 0ea25dfb
 }
 
 Value getaddressinfo(const Array& params, bool fHelp)
