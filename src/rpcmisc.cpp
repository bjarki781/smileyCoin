--- conflicted
+++ resolved
@@ -1051,18 +1051,13 @@
     Object obj;
     std::multiset<std::pair<std::string, std::tuple<std::string, std::string, std::string>>> info;
     ServiceItemList.GetNPList(info);
-<<<<<<< HEAD
     
     Array arr;
     
-=======
-
->>>>>>> 98f53958
     for(std::set< std::pair< std::string, std::tuple<std::string, std::string, std::string> > >::const_iterator it = info.begin(); it!=info.end(); it++)
     {
         obj.clear();
         if (get<1>(it->second) == address.ToString()) {
-<<<<<<< HEAD
             obj.push_back(Pair("Non-profit name: ", get<2>(it->second)));
             obj.push_back(Pair("Non-profit address: ", it->first));
             arr.push_back(obj);
@@ -1075,11 +1070,11 @@
 }
 
 
-Value getallnpolists(const Array& params, bool fHelp)
+Value getallorglists(const Array& params, bool fHelp)
 {
     if (fHelp || params.size() != 0)
-        throw runtime_error("getallnpolists\n"
-                            "Returns all organization groups.\n"
+        throw runtime_error("getallorglists\n"
+                            "Returns all listed organization groups.\n"
                             );
 
 
@@ -1087,25 +1082,18 @@
     ServiceList.GetServiceAddresses(services);
     
     Object obj;
-    Array npos;
+    Array orgs;
     for(std::set< std::pair< std::string, std::tuple<std::string, std::string, std::string> > >::const_iterator it = services.begin(); it!=services.end(); it++)
     {
         if (get<2>(it->second) == "Non-profit Group") { 
             Array param;
             param.push_back(it->first);
-            Value npolst = getnpolist(param, false);
-            npos.push_back(npolst);
-        }
-    }
-    obj.push_back(Pair("Non-profit Groups", npos));
-
-=======
-            obj.push_back(Pair("Name: ", get<2>(it->second)));
-            obj.push_back(Pair("Address: ", it->first));
-        }
-    }
-
->>>>>>> 98f53958
+            Value orglst = getorglist(param, false);
+            orgs.push_back(orglst);
+        }
+    }
+    obj.push_back(Pair("Organizations", orgs));
+
     return obj;
 }
 
@@ -1370,3 +1358,5 @@
 
 
 #pragma clang diagnostic pop
+
+ 