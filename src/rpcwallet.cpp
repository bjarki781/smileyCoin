// Copyright (c) 2010 Satoshi Nakamoto
// Copyright (c) 2009-2014 The Bitcoin developers
// Distributed under the MIT/X11 software license, see the accompanying
// file COPYING or http://www.opensource.org/licenses/mit-license.php.

#include "base58.h"
#include "rpcserver.h"
#include "init.h"
#include "net.h"
#include "netbase.h"
#include "util.h"
#include "wallet.h"
#include "walletdb.h"
#include "jeeq.h"

#include <stdint.h>

#include <boost/assign/list_of.hpp>
#include "json/json_spirit_utils.h"
#include "json/json_spirit_value.h"

using namespace std;
using namespace boost;
using namespace boost::assign;
using namespace json_spirit;

int64_t nWalletUnlockTime;
static CCriticalSection cs_nWalletUnlockTime;

std::string HelpRequiringPassphrase()
{
    return pwalletMain && pwalletMain->IsCrypted()
        ? "\nRequires wallet passphrase to be set with walletpassphrase call."
        : "";
}

void EnsureWalletIsUnlocked()
{
    if (pwalletMain->IsLocked())
        throw JSONRPCError(RPC_WALLET_UNLOCK_NEEDED, "Error: Please enter the wallet passphrase with walletpassphrase first.");
}

void WalletTxToJSON(const CWalletTx& wtx, Object& entry)
{
    int confirms = wtx.GetDepthInMainChain();
    entry.push_back(Pair("confirmations", confirms));
    if (wtx.IsCoinBase())
        entry.push_back(Pair("generated", true));
    if (confirms > 0)
    {
        entry.push_back(Pair("blockhash", wtx.hashBlock.GetHex()));
        entry.push_back(Pair("blockindex", wtx.nIndex));
        entry.push_back(Pair("blocktime", (int64_t)(mapBlockIndex[wtx.hashBlock]->nTime)));
    }
    uint256 hash = wtx.GetHash();
    entry.push_back(Pair("txid", hash.GetHex()));
    Array conflicts;
    BOOST_FOREACH(const uint256& conflict, wtx.GetConflicts())
        conflicts.push_back(conflict.GetHex());
    entry.push_back(Pair("walletconflicts", conflicts));
    entry.push_back(Pair("time", wtx.GetTxTime()));
    entry.push_back(Pair("timereceived", (int64_t)wtx.nTimeReceived));
    BOOST_FOREACH(const PAIRTYPE(string,string)& item, wtx.mapValue)
        entry.push_back(Pair(item.first, item.second));
}

string AccountFromValue(const Value& value)
{
    string strAccount = value.get_str();
    if (strAccount == "*")
        throw JSONRPCError(RPC_WALLET_INVALID_ACCOUNT_NAME, "Invalid account name");
    return strAccount;
}

Value getnewaddress(const Array& params, bool fHelp)
{
    if (fHelp || params.size() > 2)
        throw runtime_error(
            "getnewaddress ( \"account\" )\n"
            "\nReturns a new Smileycoin address for receiving payments.\n"
            "If 'account' is specified (recommended), it is added to the address book \n"
            "so payments received with the address will be credited to 'account'.\n"
            "\nArguments:\n"
            "1. \"account\"        (string, optional) The account name for the address to be linked to. if not provided, the default account \"\" is used. It can also be set to the empty string \"\" to represent the default account. The account does not need to exist, it will be created if there is no account by the given name.\n"
            "2. \"pattern\"        (string, optional) A pattern that needs to be found in the address generated. Account needs to be set for this to work.\n"
            "\nResult:\n"
            "\"smileycoinaddress\" (string) The new smileycoin address\n"
            "\nExamples:\n"
            + HelpExampleCli("getnewaddress", "")
            + HelpExampleCli("getnewaddress", "\"\"")
            + HelpExampleCli("getnewaddress", "\"myaccount\"")
            + HelpExampleCli("getnewaddress", "\"myaccount\" \"GS\"")
            + HelpExampleRpc("getnewaddress", "\"myaccount\"")
        );

    // Parse the account first so we don't generate a key if there's an error
    string strAccount;
    if (params.size() > 0)
        strAccount = AccountFromValue(params[0]);

    string strPattern;
    if (params.size() > 1)
        strPattern = params[1].get_str();

    if (!pwalletMain->IsLocked())
        pwalletMain->TopUpKeyPool();

    CPubKey newKey;
    CKeyID keyID;
    do {
        // Generate a new key that is added to wallet
        if (!pwalletMain->GetKeyFromPool(newKey))
           throw JSONRPCError(RPC_WALLET_KEYPOOL_RAN_OUT, "Error: Keypool ran out, please call keypoolrefill first");
        keyID = newKey.GetID();
    } while (CBitcoinAddress(keyID).ToString().find(strPattern) == std::string::npos);

    pwalletMain->SetAddressBook(keyID, strAccount, "receive");

    return CBitcoinAddress(keyID).ToString();
}


CBitcoinAddress GetAccountAddress(string strAccount, bool bForceNew=false)
{
    CWalletDB walletdb(pwalletMain->strWalletFile);

    CAccount account;
    walletdb.ReadAccount(strAccount, account);

    bool bKeyUsed = false;

    // Check if the current key has been used
    if (account.vchPubKey.IsValid())
    {
        CScript scriptPubKey;
        scriptPubKey.SetDestination(account.vchPubKey.GetID());
        for (map<uint256, CWalletTx>::iterator it = pwalletMain->mapWallet.begin();
             it != pwalletMain->mapWallet.end() && account.vchPubKey.IsValid();
             ++it)
        {
            const CWalletTx& wtx = (*it).second;
            BOOST_FOREACH(const CTxOut& txout, wtx.vout)
                if (txout.scriptPubKey == scriptPubKey)
                    bKeyUsed = true;
        }
    }

    // Generate a new key
    if (!account.vchPubKey.IsValid() || bForceNew || bKeyUsed)
    {
        if (!pwalletMain->GetKeyFromPool(account.vchPubKey))
            throw JSONRPCError(RPC_WALLET_KEYPOOL_RAN_OUT, "Error: Keypool ran out, please call keypoolrefill first");

        pwalletMain->SetAddressBook(account.vchPubKey.GetID(), strAccount, "receive");
        walletdb.WriteAccount(strAccount, account);
    }

    return CBitcoinAddress(account.vchPubKey.GetID());
}

Value getaccountaddress(const Array& params, bool fHelp)
{
    if (fHelp || params.size() != 1)
        throw runtime_error(
            "getaccountaddress \"account\"\n"
            "\nReturns the current Smileycoin address for receiving payments to this account.\n"
            "\nArguments:\n"
            "1. \"account\"        (string, required) The account name for the address. It can also be set to the empty string \"\" to represent the default account. The account does not need to exist, it will be created and a new address created  if there is no account by the given name.\n"
            "\nResult:\n"
            "\"smileycoinaddress\" (string) The account smileycoin address\n"
            "\nExamples:\n"
            + HelpExampleCli("getaccountaddress", "")
            + HelpExampleCli("getaccountaddress", "\"\"")
            + HelpExampleCli("getaccountaddress", "\"myaccount\"")
            + HelpExampleRpc("getaccountaddress", "\"myaccount\"")
        );

    // Parse the account first so we don't generate a key if there's an error
    string strAccount = AccountFromValue(params[0]);

    Value ret;

    ret = GetAccountAddress(strAccount).ToString();

    return ret;
}


Value getrawchangeaddress(const Array& params, bool fHelp)
{
    if (fHelp || params.size() > 1)
        throw runtime_error(
            "getrawchangeaddress\n"
            "\nReturns a new Smileycoin address, for receiving change.\n"
            "This is for use with raw transactions, NOT normal use.\n"
            "\nResult:\n"
            "\"address\"    (string) The address\n"
            "\nExamples:\n"
            + HelpExampleCli("getrawchangeaddress", "")
            + HelpExampleRpc("getrawchangeaddress", "")
       );

    if (!pwalletMain->IsLocked())
        pwalletMain->TopUpKeyPool();

    CReserveKey reservekey(pwalletMain);
    CPubKey vchPubKey;
    if (!reservekey.GetReservedKey(vchPubKey))
        throw JSONRPCError(RPC_WALLET_ERROR, "Error: Unable to obtain key for change");

    reservekey.KeepKey();

    CKeyID keyID = vchPubKey.GetID();

    return CBitcoinAddress(keyID).ToString();
}


Value setaccount(const Array& params, bool fHelp)
{
    if (fHelp || params.size() < 1 || params.size() > 2)
        throw runtime_error(
            "setaccount \"smileycoinaddress\" \"account\"\n"
            "\nSets the account associated with the given address.\n"
            "\nArguments:\n"
            "1. \"smileycoinaddress\"  (string, required) The smileycoin address to be associated with an account.\n"
            "2. \"account\"            (string, required) The account to assign the address to.\n"
            "\nExamples:\n"
            + HelpExampleCli("setaccount", "\"1D1ZrZNe3JUo7ZycKEYQQiQAWd9y54F4XZ\" \"tabby\"")
            + HelpExampleRpc("setaccount", "\"1D1ZrZNe3JUo7ZycKEYQQiQAWd9y54F4XZ\", \"tabby\"")
        );

    CBitcoinAddress address(params[0].get_str());
    if (!address.IsValid())
        throw JSONRPCError(RPC_INVALID_ADDRESS_OR_KEY, "Invalid Smileycoin address");


    string strAccount;
    if (params.size() > 1)
        strAccount = AccountFromValue(params[1]);

    // Detect when changing the account of an address that is the 'unused current key' of another account:
    if (pwalletMain->mapAddressBook.count(address.Get()))
    {
        string strOldAccount = pwalletMain->mapAddressBook[address.Get()].name;
        if (address == GetAccountAddress(strOldAccount))
            GetAccountAddress(strOldAccount, true);
    }

    pwalletMain->SetAddressBook(address.Get(), strAccount, "receive");

    return Value::null;
}


Value getaccount(const Array& params, bool fHelp)
{
    if (fHelp || params.size() != 1)
        throw runtime_error(
            "getaccount \"smileycoinaddress\"\n"
            "\nReturns the account associated with the given address.\n"
            "\nArguments:\n"
            "1. \"smileycoinaddress\"  (string, required) The smileycoin address for account lookup.\n"
            "\nResult:\n"
            "\"accountname\"           (string) the account address\n"
            "\nExamples:\n"
            + HelpExampleCli("getaccount", "\"1D1ZrZNe3JUo7ZycKEYQQiQAWd9y54F4XZ\"")
            + HelpExampleRpc("getaccount", "\"1D1ZrZNe3JUo7ZycKEYQQiQAWd9y54F4XZ\"")
        );

    CBitcoinAddress address(params[0].get_str());
    if (!address.IsValid())
        throw JSONRPCError(RPC_INVALID_ADDRESS_OR_KEY, "Invalid Smileycoin address");

    string strAccount;
    map<CTxDestination, CAddressBookData>::iterator mi = pwalletMain->mapAddressBook.find(address.Get());
    if (mi != pwalletMain->mapAddressBook.end() && !(*mi).second.name.empty())
        strAccount = (*mi).second.name;
    return strAccount;
}


Value getaddressesbyaccount(const Array& params, bool fHelp)
{
    if (fHelp || params.size() != 1)
        throw runtime_error(
            "getaddressesbyaccount \"account\"\n"
            "\nReturns the list of addresses for the given account.\n"
            "\nArguments:\n"
            "1. \"account\"  (string, required) The account name.\n"
            "\nResult:\n"
            "[                        (json array of string)\n"
            "  \"smileycoinaddress\"  (string) a smileycoin address associated with the given account\n"
            "  ,...\n"
            "]\n"
            "\nExamples:\n"
            + HelpExampleCli("getaddressesbyaccount", "\"tabby\"")
            + HelpExampleRpc("getaddressesbyaccount", "\"tabby\"")
        );

    string strAccount = AccountFromValue(params[0]);

    // Find all addresses that have the given account
    Array ret;
    BOOST_FOREACH(const PAIRTYPE(CBitcoinAddress, CAddressBookData)& item, pwalletMain->mapAddressBook)
    {
        const CBitcoinAddress& address = item.first;
        const string& strName = item.second.name;
        if (strName == strAccount)
            ret.push_back(address.ToString());
    }
    return ret;
}

Value sendtoaddress(const Array& params, bool fHelp)
{
    if (fHelp || params.size() < 2 || params.size() > 4)
        throw runtime_error(
            "sendtoaddress \"smileycoinaddress\" amount ( \"comment\" \"comment-to\" )\n"
            "\nSent an amount to a given address. The amount is a real and is rounded to the nearest 0.00000001\n"
            + HelpRequiringPassphrase() +
            "\nArguments:\n"
            "1. \"smileycoinaddress\"  (string, required) The smileycoin address to send to.\n"
            "2. \"amount\"             (numeric, required) The amount in btc to send. eg 0.1\n"
            "3. \"comment\"            (string, optional) A comment used to store what the transaction is for. \n"
            "                          This is not part of the transaction, just kept in your wallet.\n"
            "4. \"comment-to\"         (string, optional) A comment to store the name of the person or organization \n"
            "                          to which you're sending the transaction. This is not part of the \n"
            "                          transaction, just kept in your wallet.\n"
            "\nResult:\n"
            "\"transactionid\"  (string) The transaction id.\n"
            "\nExamples:\n"
            + HelpExampleCli("sendtoaddress", "\"1M72Sfpbz1BPpXFHz9m3CdqATR44Jvaydd\" 0.1")
            + HelpExampleCli("sendtoaddress", "\"1M72Sfpbz1BPpXFHz9m3CdqATR44Jvaydd\" 0.1 \"donation\" \"seans outpost\"")
            + HelpExampleRpc("sendtoaddress", "\"1M72Sfpbz1BPpXFHz9m3CdqATR44Jvaydd\", 0.1, \"donation\", \"seans outpost\"")
        );

    CBitcoinAddress address(params[0].get_str());
    if (!address.IsValid())
        throw JSONRPCError(RPC_INVALID_ADDRESS_OR_KEY, "Invalid Smileycoin address");

    // Amount
    int64_t nAmount = AmountFromValue(params[1]);

    // Wallet comments
    CWalletTx wtx;
    if (params.size() > 2 && params[2].type() != null_type && !params[2].get_str().empty())
        wtx.mapValue["comment"] = params[2].get_str();
    if (params.size() > 3 && params[3].type() != null_type && !params[3].get_str().empty())
        wtx.mapValue["to"]      = params[3].get_str();

    EnsureWalletIsUnlocked();

    string strError = pwalletMain->SendMoneyToDestination(address.Get(), nAmount, wtx);
    if (strError != "")
        throw JSONRPCError(RPC_WALLET_ERROR, strError);

    return wtx.GetHash().GetHex();
}

Value listaddressgroupings(const Array& params, bool fHelp)
{
    if (fHelp)
        throw runtime_error(
            "listaddressgroupings\n"
            "\nLists groups of addresses which have had their common ownership\n"
            "made public by common use as inputs or as the resulting change\n"
            "in past transactions\n"
            "\nResult:\n"
            "[\n"
            "  [\n"
            "    [\n"
            "      \"smileycoinaddress\",  (string) The smileycoin address\n"
            "      amount,                 (numeric) The amount in btc\n"
            "      \"account\"             (string, optional) The account\n"
            "    ]\n"
            "    ,...\n"
            "  ]\n"
            "  ,...\n"
            "]\n"
            "\nExamples:\n"
            + HelpExampleCli("listaddressgroupings", "")
            + HelpExampleRpc("listaddressgroupings", "")
        );

    Array jsonGroupings;
    map<CTxDestination, int64_t> balances = pwalletMain->GetAddressBalances();
    BOOST_FOREACH(set<CTxDestination> grouping, pwalletMain->GetAddressGroupings())
    {
        Array jsonGrouping;
        BOOST_FOREACH(CTxDestination address, grouping)
        {
            Array addressInfo;
            addressInfo.push_back(CBitcoinAddress(address).ToString());
            addressInfo.push_back(ValueFromAmount(balances[address]));
            {
                LOCK(pwalletMain->cs_wallet);
                if (pwalletMain->mapAddressBook.find(CBitcoinAddress(address).Get()) != pwalletMain->mapAddressBook.end())
                    addressInfo.push_back(pwalletMain->mapAddressBook.find(CBitcoinAddress(address).Get())->second.name);
            }
            jsonGrouping.push_back(addressInfo);
        }
        jsonGroupings.push_back(jsonGrouping);
    }
    return jsonGroupings;
}

Value signmessage(const Array& params, bool fHelp)
{
    if (fHelp || params.size() != 2)
        throw runtime_error(
            "signmessage \"smileycoinaddress\" \"message\"\n"
            "\nSign a message with the private key of an address"
            + HelpRequiringPassphrase() + "\n"
            "\nArguments:\n"
            "1. \"smileycoinaddress\"  (string, required) The smileycoin address to use for the private key.\n"
            "2. \"message\"            (string, required) The message to create a signature of.\n"
            "\nResult:\n"
            "\"signature\"             (string) The signature of the message encoded in base 64\n"
            "\nExamples:\n"
            "\nUnlock the wallet for 30 seconds\n"
            + HelpExampleCli("walletpassphrase", "\"mypassphrase\" 30") +
            "\nCreate the signature\n"
            + HelpExampleCli("signmessage", "\"1D1ZrZNe3JUo7ZycKEYQQiQAWd9y54F4XZ\" \"my message\"") +
            "\nVerify the signature\n"
            + HelpExampleCli("verifymessage", "\"1D1ZrZNe3JUo7ZycKEYQQiQAWd9y54F4XZ\" \"signature\" \"my message\"") +
            "\nAs json rpc\n"
            + HelpExampleRpc("signmessage", "\"1D1ZrZNe3JUo7ZycKEYQQiQAWd9y54F4XZ\", \"my message\"")
        );

    EnsureWalletIsUnlocked();

    string strAddress = params[0].get_str();
    string strMessage = params[1].get_str();

    CBitcoinAddress addr(strAddress);
    if (!addr.IsValid())
        throw JSONRPCError(RPC_TYPE_ERROR, "Invalid address");

    CKeyID keyID;
    if (!addr.GetKeyID(keyID))
        throw JSONRPCError(RPC_TYPE_ERROR, "Address does not refer to key");

    CKey key;
    if (!pwalletMain->GetKey(keyID, key))
        throw JSONRPCError(RPC_WALLET_ERROR, "Private key not available");

    CHashWriter ss(SER_GETHASH, 0);
    ss << strMessageMagic;
    ss << strMessage;

    vector<unsigned char> vchSig;
    if (!key.SignCompact(ss.GetHash(), vchSig))
        throw JSONRPCError(RPC_INVALID_ADDRESS_OR_KEY, "Sign failed");

    return EncodeBase64(&vchSig[0], vchSig.size());
}

Value encryptmessage(const Array& params, bool fHelp)
{
    if (fHelp || params.size() != 2)
        throw runtime_error(
<<<<<<< HEAD
                "encryptmessage \"smileycoinaddress\" \"message\"\n"
                "\nEncrypt a message with the public key of an address"
                + HelpRequiringPassphrase() + "\n"
                                              "\nArguments:\n"
                                              "1. \"smileycoinaddress\"  (string, required) The smileycoin address to use for the public key.\n"
                                              "2. \"message\"            (string, required) The message to encrypt.\n"
                                              "\nResult:\n"
                                              "\"signature\"             (string) The encrypted message encoded in base 64\n"
                                              "\nExamples:\n"
                                              "\nUnlock the wallet for 30 seconds\n"
                + HelpExampleCli("walletpassphrase", "\"mypassphrase\" 30") +
                "\nEncrypt the message\n"
                + HelpExampleCli("encryptmessage", "\"1D1ZrZNe3JUo7ZycKEYQQiQAWd9y54F4XZ\" \"my message\"") +
                "\nDecrypt the message\n"
                + HelpExampleCli("decryptmessage", "\"1D1ZrZNe3JUo7ZycKEYQQiQAWd9y54F4XZ\" \"?\"") +
                "\nAs json rpc\n"
                + HelpExampleRpc("encryptmessage", "\"1D1ZrZNe3JUo7ZycKEYQQiQAWd9y54F4XZ\", \"my message\"")
=======
            "encryptmessage \"smileycoinaddress\" \"message\"\n"
            "\nEncrypt a message with the public key of an address"
            + HelpRequiringPassphrase() + "\n"
            "\nArguments:\n"
            "1. \"smileycoinaddress\"  (string, required) The smileycoin address to use for the public key.\n"
            "2. \"message\"            (string, required) The message to encrypt.\n"
            "\nResult:\n"
            "\"signature\"             (string) The encrypted message encoded in base 64\n"
            "\nExamples:\n"
            "\nUnlock the wallet for 30 seconds\n"
            + HelpExampleCli("walletpassphrase", "\"mypassphrase\" 30") +
            "\nEncrypt the message\n"
            + HelpExampleCli("encryptmessage", "\"1D1ZrZNe3JUo7ZycKEYQQiQAWd9y54F4XZ\" \"my message\"") +
            "\nDecrypt the message\n"
            + HelpExampleCli("decryptmessage", "\"1D1ZrZNe3JUo7ZycKEYQQiQAWd9y54F4XZ\" \"?\"") +
            "\nAs json rpc\n"
            + HelpExampleRpc("encryptmessage", "\"1D1ZrZNe3JUo7ZycKEYQQiQAWd9y54F4XZ\", \"my message\"")
>>>>>>> e2c5e5db
        );

    EnsureWalletIsUnlocked();

    if (!fTxIndex)
        throw JSONRPCError(RPC_MISC_ERROR, "Transaction indexing (txindex=1) must be set");

    string strAddress = params[0].get_str();
    string strMessage = params[1].get_str();

    if (strMessage.empty())
        throw JSONRPCError(RPC_TYPE_ERROR, "No message to encrypt");

    CBitcoinAddress addr(strAddress);
    if (!addr.IsValid())
        throw JSONRPCError(RPC_TYPE_ERROR, "Invalid address");
    if (addr.IsScript())
        throw JSONRPCError(RPC_TYPE_ERROR, "Address must be a P2PKH address");


    CKeyID keyID;
    if (!addr.GetKeyID(keyID))
        throw JSONRPCError(RPC_TYPE_ERROR, "Address does not refer to key");

    CKey key;
    CPubKey pubkey;
    // if the key is in our wallet, we use it, else we search the blockchain
    if (pwalletMain->GetKey(keyID, key))
    {
        pubkey = key.GetPubKey();
    }
    else
    {
        pubkey = Jeeq::SearchForPubKey(addr);
        if (!pubkey.IsValid())
<<<<<<< HEAD
            throw JSONRPCError(RPC_TYPE_ERROR,
=======
            throw JSONRPCError(RPC_TYPE_ERROR, 
>>>>>>> e2c5e5db
                    "The address has not been spent on the blockchain so its public key is unavailable");

    }

    vector<uint8_t> vchEnc;
    vchEnc = Jeeq::EncryptMessage(pubkey, strMessage);
    if (vchEnc.empty())
        throw JSONRPCError(RPC_MISC_ERROR, "Could not encrypt message");

    return EncodeBase64(&vchEnc[0], vchEnc.size());
}

Value decryptmessage(const Array& params, bool fHelp)
{
    if (fHelp || params.size() != 2)
        throw runtime_error(
<<<<<<< HEAD
                "decryptmessage \"smileycoinaddress\" \"message\"\n"
                "\ndecrypt a message with the public key of an address"
                + HelpRequiringPassphrase() + "\n"
                                              "\nArguments:\n"
                                              "1. \"smileycoinaddress\"  (string, required) The smileycoin address to use for the public key.\n"
                                              "2. \"message\"            (string, required) The message to decrypt.\n"
                                              "\nResult:\n"
                                              "\"signature\"             (string) The decrypted message encoded in base 64\n"
                                              "\nExamples:\n"
                                              "\nUnlock the wallet for 30 seconds\n"
                + HelpExampleCli("walletpassphrase", "\"mypassphrase\" 30") +
                "\ndecrypt the message\n"
                + HelpExampleCli("decryptmessage", "\"1D1ZrZNe3JUo7ZycKEYQQiQAWd9y54F4XZ\" \"my message\"") +
                "\nDecrypt the message\n"
                + HelpExampleCli("decryptmessage", "\"1D1ZrZNe3JUo7ZycKEYQQiQAWd9y54F4XZ\" \"?\"") +
                "\nAs json rpc\n"
                + HelpExampleRpc("decryptmessage", "\"1D1ZrZNe3JUo7ZycKEYQQiQAWd9y54F4XZ\", \"my message\"")
=======
            "decryptmessage \"smileycoinaddress\" \"message\"\n"
            "\ndecrypt a message with the public key of an address"
            + HelpRequiringPassphrase() + "\n"
            "\nArguments:\n"
            "1. \"smileycoinaddress\"  (string, required) The smileycoin address to use for the public key.\n"
            "2. \"message\"            (string, required) The message to decrypt.\n"
            "\nResult:\n"
            "\"signature\"             (string) The decrypted message encoded in base 64\n"
            "\nExamples:\n"
            "\nUnlock the wallet for 30 seconds\n"
            + HelpExampleCli("walletpassphrase", "\"mypassphrase\" 30") +
            "\ndecrypt the message\n"
            + HelpExampleCli("decryptmessage", "\"1D1ZrZNe3JUo7ZycKEYQQiQAWd9y54F4XZ\" \"my message\"") +
            "\nDecrypt the message\n"
            + HelpExampleCli("decryptmessage", "\"1D1ZrZNe3JUo7ZycKEYQQiQAWd9y54F4XZ\" \"?\"") +
            "\nAs json rpc\n"
            + HelpExampleRpc("decryptmessage", "\"1D1ZrZNe3JUo7ZycKEYQQiQAWd9y54F4XZ\", \"my message\"")
>>>>>>> e2c5e5db
        );

    EnsureWalletIsUnlocked();

    string strAddress = params[0].get_str();
    string strEnc = params[1].get_str();

    if (strEnc.empty())
        throw JSONRPCError(RPC_TYPE_ERROR, "No message to encrypt");

    vector<unsigned char> enc = DecodeBase64(&strEnc[0]);


    CBitcoinAddress addr(strAddress);
    if (!addr.IsValid())
        throw JSONRPCError(RPC_TYPE_ERROR, "Invalid address");

    CKeyID keyID;
    if (!addr.GetKeyID(keyID))
        throw JSONRPCError(RPC_TYPE_ERROR, "Address does not refer to key");

    CKey key;
    if (!pwalletMain->GetKey(keyID, key))
        throw JSONRPCError(RPC_WALLET_ERROR, "Private key not available");

    string vchDec;
    vchDec = Jeeq::DecryptMessage(key, enc);
    if (vchDec.empty())
        throw JSONRPCError(RPC_MISC_ERROR, "Could not decrypt message");

    return vchDec;
}

Value getreceivedbyaddress(const Array& params, bool fHelp)
{
    if (fHelp || params.size() < 1 || params.size() > 2)
        throw runtime_error(
            "getreceivedbyaddress \"smileycoinaddress\" ( minconf )\n"
            "\nReturns the total amount received by the given smileycoinaddress in transactions with at least minconf confirmations.\n"
            "\nArguments:\n"
            "1. \"smileycoinaddress\"  (string, required) The smileycoin address for transactions.\n"
            "2. minconf                (numeric, optional, default=1) Only include transactions confirmed at least this many times.\n"
            "\nResult:\n"
            "amount   (numeric) The total amount in btc received at this address.\n"
            "\nExamples:\n"
            "\nThe amount from transactions with at least 1 confirmation\n"
            + HelpExampleCli("getreceivedbyaddress", "\"1D1ZrZNe3JUo7ZycKEYQQiQAWd9y54F4XZ\"") +
            "\nThe amount including unconfirmed transactions, zero confirmations\n"
            + HelpExampleCli("getreceivedbyaddress", "\"1D1ZrZNe3JUo7ZycKEYQQiQAWd9y54F4XZ\" 0") +
            "\nThe amount with at least 6 confirmation, very safe\n"
            + HelpExampleCli("getreceivedbyaddress", "\"1D1ZrZNe3JUo7ZycKEYQQiQAWd9y54F4XZ\" 6") +
            "\nAs a json rpc call\n"
            + HelpExampleRpc("getreceivedbyaddress", "\"1D1ZrZNe3JUo7ZycKEYQQiQAWd9y54F4XZ\", 6")
       );

    // Bitcoin address
    CBitcoinAddress address = CBitcoinAddress(params[0].get_str());
    CScript scriptPubKey;
    if (!address.IsValid())
        throw JSONRPCError(RPC_INVALID_ADDRESS_OR_KEY, "Invalid Smileycoin address");
    scriptPubKey.SetDestination(address.Get());
    if (!IsMine(*pwalletMain,scriptPubKey))
        return (double)0.0;

    // Minimum confirmations
    int nMinDepth = 1;
    if (params.size() > 1)
        nMinDepth = params[1].get_int();

    // Tally
    int64_t nAmount = 0;
    for (map<uint256, CWalletTx>::iterator it = pwalletMain->mapWallet.begin(); it != pwalletMain->mapWallet.end(); ++it)
    {
        const CWalletTx& wtx = (*it).second;
        if (wtx.IsCoinBase() || !IsFinalTx(wtx))
            continue;

        BOOST_FOREACH(const CTxOut& txout, wtx.vout)
            if (txout.scriptPubKey == scriptPubKey)
                if (wtx.GetDepthInMainChain() >= nMinDepth)
                    nAmount += txout.nValue;
    }

    return  ValueFromAmount(nAmount);
}


Value getreceivedbyaccount(const Array& params, bool fHelp)
{
    if (fHelp || params.size() < 1 || params.size() > 2)
        throw runtime_error(
            "getreceivedbyaccount \"account\" ( minconf )\n"
            "\nReturns the total amount received by addresses with <account> in transactions with at least [minconf] confirmations.\n"
            "\nArguments:\n"
            "1. \"account\"      (string, required) The selected account, may be the default account using \"\".\n"
            "2. minconf          (numeric, optional, default=1) Only include transactions confirmed at least this many times.\n"
            "\nResult:\n"
            "amount              (numeric) The total amount in btc received for this account.\n"
            "\nExamples:\n"
            "\nAmount received by the default account with at least 1 confirmation\n"
            + HelpExampleCli("getreceivedbyaccount", "\"\"") +
            "\nAmount received at the tabby account including unconfirmed amounts with zero confirmations\n"
            + HelpExampleCli("getreceivedbyaccount", "\"tabby\" 0") +
            "\nThe amount with at least 6 confirmation, very safe\n"
            + HelpExampleCli("getreceivedbyaccount", "\"tabby\" 6") +
            "\nAs a json rpc call\n"
            + HelpExampleRpc("getreceivedbyaccount", "\"tabby\", 6")
        );

    // Minimum confirmations
    int nMinDepth = 1;
    if (params.size() > 1)
        nMinDepth = params[1].get_int();

    // Get the set of pub keys assigned to account
    string strAccount = AccountFromValue(params[0]);
    set<CTxDestination> setAddress = pwalletMain->GetAccountAddresses(strAccount);

    // Tally
    int64_t nAmount = 0;
    for (map<uint256, CWalletTx>::iterator it = pwalletMain->mapWallet.begin(); it != pwalletMain->mapWallet.end(); ++it)
    {
        const CWalletTx& wtx = (*it).second;
        if (wtx.IsCoinBase() || !IsFinalTx(wtx))
            continue;

        BOOST_FOREACH(const CTxOut& txout, wtx.vout)
        {
            CTxDestination address;
            if (ExtractDestination(txout.scriptPubKey, address) && IsMine(*pwalletMain, address) && setAddress.count(address))
                if (wtx.GetDepthInMainChain() >= nMinDepth)
                    nAmount += txout.nValue;
        }
    }

    return (double)nAmount / (double)COIN;
}


int64_t GetAccountBalance(CWalletDB& walletdb, const string& strAccount, int nMinDepth)
{
    int64_t nBalance = 0;

    // Tally wallet transactions
    for (map<uint256, CWalletTx>::iterator it = pwalletMain->mapWallet.begin(); it != pwalletMain->mapWallet.end(); ++it)
    {
        const CWalletTx& wtx = (*it).second;
        if (!IsFinalTx(wtx) || wtx.GetBlocksToMaturity(chainActive.Height() - wtx.GetDepthInMainChain()) > 0 || wtx.GetDepthInMainChain() < 0)
            continue;

        int64_t nReceived, nSent, nFee;
        wtx.GetAccountAmounts(strAccount, nReceived, nSent, nFee);

        if (nReceived != 0 && wtx.GetDepthInMainChain() >= nMinDepth)
            nBalance += nReceived;
        nBalance -= nSent + nFee;
    }

    // Tally internal accounting entries
    nBalance += walletdb.GetAccountCreditDebit(strAccount);

    return nBalance;
}

int64_t GetAccountBalance(const string& strAccount, int nMinDepth)
{
    CWalletDB walletdb(pwalletMain->strWalletFile);
    return GetAccountBalance(walletdb, strAccount, nMinDepth);
}


Value getbalance(const Array& params, bool fHelp)
{
    if (fHelp || params.size() > 2)
        throw runtime_error(
            "getbalance ( \"account\" minconf )\n"
            "\nIf account is not specified, returns the server's total available balance.\n"
            "If account is specified, returns the balance in the account.\n"
            "Note that the account \"\" is not the same as leaving the parameter out.\n"
            "The server total may be different to the balance in the default \"\" account.\n"
            "\nArguments:\n"
            "1. \"account\"      (string, optional) The selected account, or \"*\" for entire wallet. It may be the default account using \"\".\n"
            "2. minconf          (numeric, optional, default=1) Only include transactions confirmed at least this many times.\n"
            "\nResult:\n"
            "amount              (numeric) The total amount in btc received for this account.\n"
            "\nExamples:\n"
            "\nThe total amount in the server across all accounts\n"
            + HelpExampleCli("getbalance", "") +
            "\nThe total amount in the server across all accounts, with at least 5 confirmations\n"
            + HelpExampleCli("getbalance", "\"*\" 6") +
            "\nThe total amount in the default account with at least 1 confirmation\n"
            + HelpExampleCli("getbalance", "\"\"") +
            "\nThe total amount in the account named tabby with at least 6 confirmations\n"
            + HelpExampleCli("getbalance", "\"tabby\" 6") +
            "\nAs a json rpc call\n"
            + HelpExampleRpc("getbalance", "\"tabby\", 6")
        );

    if (params.size() == 0)
        return  ValueFromAmount(pwalletMain->GetBalance());

    int nMinDepth = 1;
    if (params.size() > 1)
        nMinDepth = params[1].get_int();

    if (params[0].get_str() == "*") {
        // Calculate total balance a different way from GetBalance()
        // (GetBalance() sums up all unspent TxOuts)
        // getbalance and getbalance '*' 0 should return the same number
        int64_t nBalance = 0;
        for (map<uint256, CWalletTx>::iterator it = pwalletMain->mapWallet.begin(); it != pwalletMain->mapWallet.end(); ++it)
        {
            const CWalletTx& wtx = (*it).second;
            if (!wtx.IsTrusted() || wtx.GetBlocksToMaturity(chainActive.Height() - wtx.GetDepthInMainChain()) > 0)
                continue;

            int64_t allFee;
            string strSentAccount;
            list<pair<CTxDestination, int64_t> > listReceived;
            list<pair<CTxDestination, int64_t> > listSent;
            wtx.GetAmounts(listReceived, listSent, allFee, strSentAccount);
            if (wtx.GetDepthInMainChain() >= nMinDepth)
            {
                BOOST_FOREACH(const PAIRTYPE(CTxDestination,int64_t)& r, listReceived)
                    nBalance += r.second;
            }
            BOOST_FOREACH(const PAIRTYPE(CTxDestination,int64_t)& r, listSent)
                nBalance -= r.second;
            nBalance -= allFee;
        }
        return  ValueFromAmount(nBalance);
    }

    string strAccount = AccountFromValue(params[0]);

    int64_t nBalance = GetAccountBalance(strAccount, nMinDepth);

    return ValueFromAmount(nBalance);
}

Value getunconfirmedbalance(const Array &params, bool fHelp)
{
    if (fHelp || params.size() > 0)
        throw runtime_error(
                "getunconfirmedbalance\n"
                "Returns the server's total unconfirmed balance\n");
    return ValueFromAmount(pwalletMain->GetUnconfirmedBalance());
}


Value movecmd(const Array& params, bool fHelp)
{
    if (fHelp || params.size() < 3 || params.size() > 5)
        throw runtime_error(
            "move \"fromaccount\" \"toaccount\" amount ( minconf \"comment\" )\n"
            "\nMove a specified amount from one account in your wallet to another.\n"
            "\nArguments:\n"
            "1. \"fromaccount\"   (string, required) The name of the account to move funds from. May be the default account using \"\".\n"
            "2. \"toaccount\"     (string, required) The name of the account to move funds to. May be the default account using \"\".\n"
            "3. minconf           (numeric, optional, default=1) Only use funds with at least this many confirmations.\n"
            "4. \"comment\"       (string, optional) An optional comment, stored in the wallet only.\n"
            "\nResult:\n"
            "true|false           (boolean) true if successfull.\n"
            "\nExamples:\n"
            "\nMove 0.01 btc from the default account to the account named tabby\n"
            + HelpExampleCli("move", "\"\" \"tabby\" 0.01") +
            "\nMove 0.01 btc timotei to akiko with a comment and funds have 6 confirmations\n"
            + HelpExampleCli("move", "\"timotei\" \"akiko\" 0.01 6 \"happy birthday!\"") +
            "\nAs a json rpc call\n"
            + HelpExampleRpc("move", "\"timotei\", \"akiko\", 0.01, 6, \"happy birthday!\"")
        );

    string strFrom = AccountFromValue(params[0]);
    string strTo = AccountFromValue(params[1]);
    int64_t nAmount = AmountFromValue(params[2]);
    if (params.size() > 3)
        // unused parameter, used to be nMinDepth, keep type-checking it though
        (void)params[3].get_int();
    string strComment;
    if (params.size() > 4)
        strComment = params[4].get_str();

    CWalletDB walletdb(pwalletMain->strWalletFile);
    if (!walletdb.TxnBegin())
        throw JSONRPCError(RPC_DATABASE_ERROR, "database error");

    int64_t nNow = GetAdjustedTime();

    // Debit
    CAccountingEntry debit;
    debit.nOrderPos = pwalletMain->IncOrderPosNext(&walletdb);
    debit.strAccount = strFrom;
    debit.nCreditDebit = -nAmount;
    debit.nTime = nNow;
    debit.strOtherAccount = strTo;
    debit.strComment = strComment;
    walletdb.WriteAccountingEntry(debit);

    // Credit
    CAccountingEntry credit;
    credit.nOrderPos = pwalletMain->IncOrderPosNext(&walletdb);
    credit.strAccount = strTo;
    credit.nCreditDebit = nAmount;
    credit.nTime = nNow;
    credit.strOtherAccount = strFrom;
    credit.strComment = strComment;
    walletdb.WriteAccountingEntry(credit);

    if (!walletdb.TxnCommit())
        throw JSONRPCError(RPC_DATABASE_ERROR, "database error");

    return true;
}


Value sendfrom(const Array& params, bool fHelp)
{
    if (fHelp || params.size() < 3 || params.size() > 6)
        throw runtime_error(
            "sendfrom \"fromaccount\" \"tosmileycoinaddress\" amount ( minconf \"comment\" \"comment-to\" )\n"
            "\nSent an amount from an account to a smileycoin address.\n"
            "The amount is a real and is rounded to the nearest 0.00000001."
            + HelpRequiringPassphrase() + "\n"
            "\nArguments:\n"
            "1. \"fromaccount\"          (string, required) The name of the account to send funds from. May be the default account using \"\".\n"
            "2. \"tosmileycoinaddress\"  (string, required) The smileycoin address to send funds to.\n"
            "3. amount                   (numeric, required) The amount in btc. (transaction fee is added on top).\n"
            "4. minconf                  (numeric, optional, default=1) Only use funds with at least this many confirmations.\n"
            "5. \"comment\"              (string, optional) A comment used to store what the transaction is for. \n"
            "                                     This is not part of the transaction, just kept in your wallet.\n"
            "6. \"comment-to\"           (string, optional) An optional comment to store the name of the person or organization \n"
            "                                     to which you're sending the transaction. This is not part of the transaction, \n"
            "                                     it is just kept in your wallet.\n"
            "\nResult:\n"
            "\"transactionid\"           (string) The transaction id.\n"
            "\nExamples:\n"
            "\nSend 0.01 btc from the default account to the address, must have at least 1 confirmation\n"
            + HelpExampleCli("sendfrom", "\"\" \"1M72Sfpbz1BPpXFHz9m3CdqATR44Jvaydd\" 0.01") +
            "\nSend 0.01 from the tabby account to the given address, funds must have at least 6 confirmations\n"
            + HelpExampleCli("sendfrom", "\"tabby\" \"1M72Sfpbz1BPpXFHz9m3CdqATR44Jvaydd\" 0.01 6 \"donation\" \"seans outpost\"") +
            "\nAs a json rpc call\n"
            + HelpExampleRpc("sendfrom", "\"tabby\", \"1M72Sfpbz1BPpXFHz9m3CdqATR44Jvaydd\", 0.01, 6, \"donation\", \"seans outpost\"")
        );

    string strAccount = AccountFromValue(params[0]);
    CBitcoinAddress address(params[1].get_str());
    if (!address.IsValid())
        throw JSONRPCError(RPC_INVALID_ADDRESS_OR_KEY, "Invalid Smileycoin address");
    int64_t nAmount = AmountFromValue(params[2]);
    int nMinDepth = 1;
    if (params.size() > 3)
        nMinDepth = params[3].get_int();

    CWalletTx wtx;
    wtx.strFromAccount = strAccount;
    if (params.size() > 4 && params[4].type() != null_type && !params[4].get_str().empty())
        wtx.mapValue["comment"] = params[4].get_str();
    if (params.size() > 5 && params[5].type() != null_type && !params[5].get_str().empty())
        wtx.mapValue["to"]      = params[5].get_str();

    EnsureWalletIsUnlocked();

    // Check funds
    int64_t nBalance = GetAccountBalance(strAccount, nMinDepth);
    if (nAmount > nBalance)
        throw JSONRPCError(RPC_WALLET_INSUFFICIENT_FUNDS, "Account has insufficient funds");

    // Send
    string strError = pwalletMain->SendMoneyToDestination(address.Get(), nAmount, wtx);
    if (strError != "")
        throw JSONRPCError(RPC_WALLET_ERROR, strError);

    return wtx.GetHash().GetHex();
}


Value sendmany(const Array& params, bool fHelp)
{
    if (fHelp || params.size() < 2 || params.size() > 4)
        throw runtime_error(
            "sendmany \"fromaccount\" {\"address\":amount,...} ( minconf \"comment\" )\n"
            "\nSend multiple times. Amounts are double-precision floating point numbers."
            + HelpRequiringPassphrase() + "\n"
            "\nArguments:\n"
            "1. \"fromaccount\"         (string, required) The account to send the funds from, can be \"\" for the default account\n"
            "2. \"amounts\"             (string, required) A json object with addresses and amounts\n"
            "    {\n"
            "      \"address\":amount   (numeric) The smileycoin address is the key, the numeric amount in btc is the value\n"
            "      ,...\n"
            "    }\n"
            "3. minconf                 (numeric, optional, default=1) Only use the balance confirmed at least this many times.\n"
            "4. \"comment\"             (string, optional) A comment\n"
            "\nResult:\n"
            "\"transactionid\"          (string) The transaction id for the send. Only 1 transaction is created regardless of \n"
            "                                    the number of addresses.\n"
            "\nExamples:\n"
            "\nSend two amounts to two different addresses:\n"
            + HelpExampleCli("sendmany", "\"tabby\" \"{\\\"1D1ZrZNe3JUo7ZycKEYQQiQAWd9y54F4XZ\\\":0.01,\\\"1353tsE8YMTA4EuV7dgUXGjNFf9KpVvKHz\\\":0.02}\"") +
            "\nSend two amounts to two different addresses setting the confirmation and comment:\n"
            + HelpExampleCli("sendmany", "\"tabby\" \"{\\\"1D1ZrZNe3JUo7ZycKEYQQiQAWd9y54F4XZ\\\":0.01,\\\"1353tsE8YMTA4EuV7dgUXGjNFf9KpVvKHz\\\":0.02}\" 6 \"testing\"") +
            "\nAs a json rpc call\n"
            + HelpExampleRpc("sendmany", "\"tabby\", \"{\\\"1D1ZrZNe3JUo7ZycKEYQQiQAWd9y54F4XZ\\\":0.01,\\\"1353tsE8YMTA4EuV7dgUXGjNFf9KpVvKHz\\\":0.02}\", 6, \"testing\"")
        );

    string strAccount = AccountFromValue(params[0]);
    Object sendTo = params[1].get_obj();
    int nMinDepth = 1;
    if (params.size() > 2)
        nMinDepth = params[2].get_int();

    CWalletTx wtx;
    wtx.strFromAccount = strAccount;
    if (params.size() > 3 && params[3].type() != null_type && !params[3].get_str().empty())
        wtx.mapValue["comment"] = params[3].get_str();

    set<CBitcoinAddress> setAddress;
    vector<pair<CScript, int64_t> > vecSend;

    int64_t totalAmount = 0;
    BOOST_FOREACH(const Pair& s, sendTo)
    {
        CBitcoinAddress address(s.name_);
        if (!address.IsValid())
            throw JSONRPCError(RPC_INVALID_ADDRESS_OR_KEY, string("Invalid Smileycoin address: ")+s.name_);

        if (setAddress.count(address))
            throw JSONRPCError(RPC_INVALID_PARAMETER, string("Invalid parameter, duplicated address: ")+s.name_);
        setAddress.insert(address);

        CScript scriptPubKey;
        scriptPubKey.SetDestination(address.Get());
        int64_t nAmount = AmountFromValue(s.value_);
        totalAmount += nAmount;

        vecSend.push_back(make_pair(scriptPubKey, nAmount));
    }

    EnsureWalletIsUnlocked();

    // Check funds
    int64_t nBalance = GetAccountBalance(strAccount, nMinDepth);
    if (totalAmount > nBalance)
        throw JSONRPCError(RPC_WALLET_INSUFFICIENT_FUNDS, "Account has insufficient funds");

    // Send
    CReserveKey keyChange(pwalletMain);
    int64_t nFeeRequired = 0;
    string strFailReason;
    bool fCreated = pwalletMain->CreateTransaction(vecSend, wtx, keyChange, nFeeRequired, strFailReason);
    if (!fCreated)
        throw JSONRPCError(RPC_WALLET_INSUFFICIENT_FUNDS, strFailReason);
    if (!pwalletMain->CommitTransaction(wtx, keyChange))
        throw JSONRPCError(RPC_WALLET_ERROR, "Transaction commit failed");

    return wtx.GetHash().GetHex();
}

// Defined in rpcmisc.cpp
extern CScript _createmultisig(const Array& params);

Value addmultisigaddress(const Array& params, bool fHelp)
{
    if (fHelp || params.size() < 2 || params.size() > 3)
    {
        string msg = "addmultisigaddress nrequired [\"key\",...] ( \"account\" )\n"
            "\nAdd a nrequired-to-sign multisignature address to the wallet.\n"
            "Each key is a Smileycoin address or hex-encoded public key.\n"
            "If 'account' is specified, assign address to that account.\n"

            "\nArguments:\n"
            "1. nrequired           (numeric, required) The number of required signatures out of the n keys or addresses.\n"
            "2. \"keysobject\"      (string, required) A json array of smileycoin addresses or hex-encoded public keys\n"
            "     [\n"
            "       \"address\"     (string) smileycoin address or hex-encoded public key\n"
            "       ...,\n"
            "     ]\n"
            "3. \"account\"         (string, optional) An account to assign the addresses to.\n"

            "\nResult:\n"
            "\"smileycoinaddress\"  (string) A smileycoin address associated with the keys.\n"

            "\nExamples:\n"
            "\nAdd a multisig address from 2 addresses\n"
            + HelpExampleCli("addmultisigaddress", "2 \"[\\\"16sSauSf5pF2UkUwvKGq4qjNRzBZYqgEL5\\\",\\\"171sgjn4YtPu27adkKGrdDwzRTxnRkBfKV\\\"]\"") +
            "\nAs json rpc call\n"
            + HelpExampleRpc("addmultisigaddress", "2, \"[\\\"16sSauSf5pF2UkUwvKGq4qjNRzBZYqgEL5\\\",\\\"171sgjn4YtPu27adkKGrdDwzRTxnRkBfKV\\\"]\"")
        ;
        throw runtime_error(msg);
    }

    string strAccount;
    if (params.size() > 2)
        strAccount = AccountFromValue(params[2]);

    // Construct using pay-to-script-hash:
    CScript inner = _createmultisig(params);
    CScriptID innerID = inner.GetID();
    pwalletMain->AddCScript(inner);

    pwalletMain->SetAddressBook(innerID, strAccount, "send");
    return CBitcoinAddress(innerID).ToString();
}


struct tallyitem
{
    int64_t nAmount;
    int nConf;
    vector<uint256> txids;
    tallyitem()
    {
        nAmount = 0;
        nConf = std::numeric_limits<int>::max();
    }
};

Value ListReceived(const Array& params, bool fByAccounts)
{
    // Minimum confirmations
    int nMinDepth = 1;
    if (params.size() > 0)
        nMinDepth = params[0].get_int();

    // Whether to include empty accounts
    bool fIncludeEmpty = false;
    if (params.size() > 1)
        fIncludeEmpty = params[1].get_bool();

    // Tally
    map<CBitcoinAddress, tallyitem> mapTally;
    for (map<uint256, CWalletTx>::iterator it = pwalletMain->mapWallet.begin(); it != pwalletMain->mapWallet.end(); ++it)
    {
        const CWalletTx& wtx = (*it).second;

        if (wtx.IsCoinBase() || !IsFinalTx(wtx))
            continue;

        int nDepth = wtx.GetDepthInMainChain();
        if (nDepth < nMinDepth)
            continue;

        BOOST_FOREACH(const CTxOut& txout, wtx.vout)
        {
            CTxDestination address;
            if (!ExtractDestination(txout.scriptPubKey, address) || !IsMine(*pwalletMain, address))
                continue;

            tallyitem& item = mapTally[address];
            item.nAmount += txout.nValue;
            item.nConf = min(item.nConf, nDepth);
            item.txids.push_back(wtx.GetHash());
        }
    }

    // Reply
    Array ret;
    map<string, tallyitem> mapAccountTally;
    BOOST_FOREACH(const PAIRTYPE(CBitcoinAddress, CAddressBookData)& item, pwalletMain->mapAddressBook)
    {
        const CBitcoinAddress& address = item.first;
        const string& strAccount = item.second.name;
        map<CBitcoinAddress, tallyitem>::iterator it = mapTally.find(address);
        if (it == mapTally.end() && !fIncludeEmpty)
            continue;

        int64_t nAmount = 0;
        int nConf = std::numeric_limits<int>::max();
        if (it != mapTally.end())
        {
            nAmount = (*it).second.nAmount;
            nConf = (*it).second.nConf;
        }

        if (fByAccounts)
        {
            tallyitem& item = mapAccountTally[strAccount];
            item.nAmount += nAmount;
            item.nConf = min(item.nConf, nConf);
        }
        else
        {
            Object obj;
            obj.push_back(Pair("address",       address.ToString()));
            obj.push_back(Pair("account",       strAccount));
            obj.push_back(Pair("amount",        ValueFromAmount(nAmount)));
            obj.push_back(Pair("confirmations", (nConf == std::numeric_limits<int>::max() ? 0 : nConf)));
            Array transactions;
            if (it != mapTally.end())
            {
                BOOST_FOREACH(const uint256& item, (*it).second.txids)
                {
                    transactions.push_back(item.GetHex());
                }
            }
            obj.push_back(Pair("txids", transactions));
            ret.push_back(obj);
        }
    }

    if (fByAccounts)
    {
        for (map<string, tallyitem>::iterator it = mapAccountTally.begin(); it != mapAccountTally.end(); ++it)
        {
            int64_t nAmount = (*it).second.nAmount;
            int nConf = (*it).second.nConf;
            Object obj;
            obj.push_back(Pair("account",       (*it).first));
            obj.push_back(Pair("amount",        ValueFromAmount(nAmount)));
            obj.push_back(Pair("confirmations", (nConf == std::numeric_limits<int>::max() ? 0 : nConf)));
            ret.push_back(obj);
        }
    }

    return ret;
}

Value listreceivedbyaddress(const Array& params, bool fHelp)
{
    if (fHelp || params.size() > 2)
        throw runtime_error(
            "listreceivedbyaddress ( minconf includeempty )\n"
            "\nList balances by receiving address.\n"
            "\nArguments:\n"
            "1. minconf       (numeric, optional, default=1) The minimum number of confirmations before payments are included.\n"
            "2. includeempty  (numeric, optional, dafault=false) Whether to include addresses that haven't received any payments.\n"

            "\nResult:\n"
            "[\n"
            "  {\n"
            "    \"address\" : \"receivingaddress\",  (string) The receiving address\n"
            "    \"account\" : \"accountname\",       (string) The account of the receiving address. The default account is \"\".\n"
            "    \"amount\" : x.xxx,                  (numeric) The total amount in btc received by the address\n"
            "    \"confirmations\" : n                (numeric) The number of confirmations of the most recent transaction included\n"
            "  }\n"
            "  ,...\n"
            "]\n"

            "\nExamples:\n"
            + HelpExampleCli("listreceivedbyaddress", "")
            + HelpExampleCli("listreceivedbyaddress", "6 true")
            + HelpExampleRpc("listreceivedbyaddress", "6, true")
        );

    return ListReceived(params, false);
}

Value listreceivedbyaccount(const Array& params, bool fHelp)
{
    if (fHelp || params.size() > 2)
        throw runtime_error(
            "listreceivedbyaccount ( minconf includeempty )\n"
            "\nList balances by account.\n"
            "\nArguments:\n"
            "1. minconf      (numeric, optional, default=1) The minimum number of confirmations before payments are included.\n"
            "2. includeempty (boolean, optional, default=false) Whether to include accounts that haven't received any payments.\n"

            "\nResult:\n"
            "[\n"
            "  {\n"
            "    \"account\" : \"accountname\",  (string) The account name of the receiving account\n"
            "    \"amount\" : x.xxx,             (numeric) The total amount received by addresses with this account\n"
            "    \"confirmations\" : n           (numeric) The number of confirmations of the most recent transaction included\n"
            "  }\n"
            "  ,...\n"
            "]\n"

            "\nExamples:\n"
            + HelpExampleCli("listreceivedbyaccount", "")
            + HelpExampleCli("listreceivedbyaccount", "6 true")
            + HelpExampleRpc("listreceivedbyaccount", "6, true")
        );

    return ListReceived(params, true);
}

static void MaybePushAddress(Object & entry, const CTxDestination &dest)
{
    CBitcoinAddress addr;
    if (addr.Set(dest))
        entry.push_back(Pair("address", addr.ToString()));
}

void ListTransactions(const CWalletTx& wtx, const string& strAccount, int nMinDepth, bool fLong, Array& ret)
{
    int64_t nFee;
    string strSentAccount;
    list<pair<CTxDestination, int64_t> > listReceived;
    list<pair<CTxDestination, int64_t> > listSent;

    wtx.GetAmounts(listReceived, listSent, nFee, strSentAccount);

    bool fAllAccounts = (strAccount == string("*"));

    // Sent
    if ((!listSent.empty() || nFee != 0) && (fAllAccounts || strAccount == strSentAccount))
    {
        BOOST_FOREACH(const PAIRTYPE(CTxDestination, int64_t)& s, listSent)
        {
            Object entry;
            entry.push_back(Pair("account", strSentAccount));
            MaybePushAddress(entry, s.first);
            entry.push_back(Pair("category", "send"));
            entry.push_back(Pair("amount", ValueFromAmount(-s.second)));
            entry.push_back(Pair("fee", ValueFromAmount(-nFee)));
            if (fLong)
                WalletTxToJSON(wtx, entry);
            ret.push_back(entry);
        }
    }

    // Received
    if (listReceived.size() > 0 && wtx.GetDepthInMainChain() >= nMinDepth)
    {
        BOOST_FOREACH(const PAIRTYPE(CTxDestination, int64_t)& r, listReceived)
        {
            string account;
            if (pwalletMain->mapAddressBook.count(r.first))
                account = pwalletMain->mapAddressBook[r.first].name;
            if (fAllAccounts || (account == strAccount))
            {
                Object entry;
                entry.push_back(Pair("account", account));
                MaybePushAddress(entry, r.first);
                if (wtx.IsCoinBase())
                {
                    if (wtx.GetDepthInMainChain() < 1)
                        entry.push_back(Pair("category", "orphan"));
		    else if (wtx.GetBlocksToMaturity(chainActive.Height() - wtx.GetDepthInMainChain()) > 0)
                        entry.push_back(Pair("category", "immature"));
                    else
                        entry.push_back(Pair("category", "generate"));
                }
                else
                {
                    entry.push_back(Pair("category", "receive"));
                }
                entry.push_back(Pair("amount", ValueFromAmount(r.second)));
                if (fLong)
                    WalletTxToJSON(wtx, entry);
                ret.push_back(entry);
            }
        }
    }
}

void AcentryToJSON(const CAccountingEntry& acentry, const string& strAccount, Array& ret)
{
    bool fAllAccounts = (strAccount == string("*"));

    if (fAllAccounts || acentry.strAccount == strAccount)
    {
        Object entry;
        entry.push_back(Pair("account", acentry.strAccount));
        entry.push_back(Pair("category", "move"));
        entry.push_back(Pair("time", acentry.nTime));
        entry.push_back(Pair("amount", ValueFromAmount(acentry.nCreditDebit)));
        entry.push_back(Pair("otheraccount", acentry.strOtherAccount));
        entry.push_back(Pair("comment", acentry.strComment));
        ret.push_back(entry);
    }
}

Value listtransactions(const Array& params, bool fHelp)
{
    if (fHelp || params.size() > 3)
        throw runtime_error(
            "listtransactions ( \"account\" count from )\n"
            "\nReturns up to 'count' most recent transactions skipping the first 'from' transactions for account 'account'.\n"
            "\nArguments:\n"
            "1. \"account\"    (string, optional) The account name. If not included, it will list all transactions for all accounts.\n"
            "                                     If \"\" is set, it will list transactions for the default account.\n"
            "2. count          (numeric, optional, default=10) The number of transactions to return\n"
            "3. from           (numeric, optional, default=0) The number of transactions to skip\n"

            "\nResult:\n"
            "[\n"
            "  {\n"
            "    \"account\":\"accountname\",        (string) The account name associated with the transaction. \n"
            "                                                It will be \"\" for the default account.\n"
            "    \"address\":\"smileycoinaddress\",  (string) The smileycoin address of the transaction. Not present for \n"
            "                                                move transactions (category = move).\n"
            "    \"category\":\"send|receive|move\", (string) The transaction category. 'move' is a local (off blockchain)\n"
            "                                                transaction between accounts, and not associated with an address,\n"
            "                                                transaction id or block. 'send' and 'receive' transactions are \n"
            "                                                associated with an address, transaction id and block details\n"
            "    \"amount\": x.xxx,          (numeric) The amount in btc. This is negative for the 'send' category, and for the\n"
            "                                         'move' category for moves outbound. It is positive for the 'receive' category,\n"
            "                                         and for the 'move' category for inbound funds.\n"
            "    \"fee\": x.xxx,             (numeric) The amount of the fee in btc. This is negative and only available for the \n"
            "                                         'send' category of transactions.\n"
            "    \"confirmations\": n,       (numeric) The number of confirmations for the transaction. Available for 'send' and \n"
            "                                         'receive' category of transactions.\n"
            "    \"blockhash\": \"hashvalue\", (string) The block hash containing the transaction. Available for 'send' and 'receive'\n"
            "                                          category of transactions.\n"
            "    \"blockindex\": n,          (numeric) The block index containing the transaction. Available for 'send' and 'receive'\n"
            "                                          category of transactions.\n"
            "    \"txid\": \"transactionid\", (string) The transaction id. Available for 'send' and 'receive' category of transactions.\n"
            "    \"time\": xxx,              (numeric) The transaction time in seconds since epoch (midnight Jan 1 1970 GMT).\n"
            "    \"timereceived\": xxx,      (numeric) The time received in seconds since epoch (midnight Jan 1 1970 GMT). Available \n"
            "                                          for 'send' and 'receive' category of transactions.\n"
            "    \"comment\": \"...\",       (string) If a comment is associated with the transaction.\n"
            "    \"otheraccount\": \"accountname\",  (string) For the 'move' category of transactions, the account the funds came \n"
            "                                          from (for receiving funds, positive amounts), or went to (for sending funds,\n"
            "                                          negative amounts).\n"
            "  }\n"
            "]\n"

            "\nExamples:\n"
            "\nList the most recent 10 transactions in the systems\n"
            + HelpExampleCli("listtransactions", "") +
            "\nList the most recent 10 transactions for the tabby account\n"
            + HelpExampleCli("listtransactions", "\"tabby\"") +
            "\nList transactions 100 to 120 from the tabby account\n"
            + HelpExampleCli("listtransactions", "\"tabby\" 20 100") +
            "\nAs a json rpc call\n"
            + HelpExampleRpc("listtransactions", "\"tabby\", 20, 100")
        );

    string strAccount = "*";
    if (params.size() > 0)
        strAccount = params[0].get_str();
    int nCount = 10;
    if (params.size() > 1)
        nCount = params[1].get_int();
    int nFrom = 0;
    if (params.size() > 2)
        nFrom = params[2].get_int();

    if (nCount < 0)
        throw JSONRPCError(RPC_INVALID_PARAMETER, "Negative count");
    if (nFrom < 0)
        throw JSONRPCError(RPC_INVALID_PARAMETER, "Negative from");

    Array ret;

    std::list<CAccountingEntry> acentries;
    CWallet::TxItems txOrdered = pwalletMain->OrderedTxItems(acentries, strAccount);

    // iterate backwards until we have nCount items to return:
    for (CWallet::TxItems::reverse_iterator it = txOrdered.rbegin(); it != txOrdered.rend(); ++it)
    {
        CWalletTx *const pwtx = (*it).second.first;
        if (pwtx != 0)
            ListTransactions(*pwtx, strAccount, 0, true, ret);
        CAccountingEntry *const pacentry = (*it).second.second;
        if (pacentry != 0)
            AcentryToJSON(*pacentry, strAccount, ret);

        if ((int)ret.size() >= (nCount+nFrom)) break;
    }
    // ret is newest to oldest

    if (nFrom > (int)ret.size())
        nFrom = ret.size();
    if ((nFrom + nCount) > (int)ret.size())
        nCount = ret.size() - nFrom;
    Array::iterator first = ret.begin();
    std::advance(first, nFrom);
    Array::iterator last = ret.begin();
    std::advance(last, nFrom+nCount);

    if (last != ret.end()) ret.erase(last, ret.end());
    if (first != ret.begin()) ret.erase(ret.begin(), first);

    std::reverse(ret.begin(), ret.end()); // Return oldest to newest

    return ret;
}

Value listaccounts(const Array& params, bool fHelp)
{
    if (fHelp || params.size() > 1)
        throw runtime_error(
            "listaccounts ( minconf )\n"
            "\nReturns Object that has account names as keys, account balances as values.\n"
            "\nArguments:\n"
            "1. minconf     (numeric, optional, default=1) Only onclude transactions with at least this many confirmations\n"
            "\nResult:\n"
            "{                      (json object where keys are account names, and values are numeric balances\n"
            "  \"account\": x.xxx,  (numeric) The property name is the account name, and the value is the total balance for the account.\n"
            "  ...\n"
            "}\n"
            "\nExamples:\n"
            "\nList account balances where there at least 1 confirmation\n"
            + HelpExampleCli("listaccounts", "") +
            "\nList account balances including zero confirmation transactions\n"
            + HelpExampleCli("listaccounts", "0") +
            "\nList account balances for 6 or more confirmations\n"
            + HelpExampleCli("listaccounts", "6") +
            "\nAs json rpc call\n"
            + HelpExampleRpc("listaccounts", "6")
        );

    int nMinDepth = 1;
    if (params.size() > 0)
        nMinDepth = params[0].get_int();

    map<string, int64_t> mapAccountBalances;
    BOOST_FOREACH(const PAIRTYPE(CTxDestination, CAddressBookData)& entry, pwalletMain->mapAddressBook) {
        if (IsMine(*pwalletMain, entry.first)) // This address belongs to me
            mapAccountBalances[entry.second.name] = 0;
    }

    for (map<uint256, CWalletTx>::iterator it = pwalletMain->mapWallet.begin(); it != pwalletMain->mapWallet.end(); ++it)
    {
        const CWalletTx& wtx = (*it).second;
        int64_t nFee;
        string strSentAccount;
        list<pair<CTxDestination, int64_t> > listReceived;
        list<pair<CTxDestination, int64_t> > listSent;
        int nDepth = wtx.GetDepthInMainChain();
        if (wtx.GetBlocksToMaturity(chainActive.Height()  - nDepth) > 0 || nDepth < 0)
            continue;
        wtx.GetAmounts(listReceived, listSent, nFee, strSentAccount);
        mapAccountBalances[strSentAccount] -= nFee;
        BOOST_FOREACH(const PAIRTYPE(CTxDestination, int64_t)& s, listSent)
            mapAccountBalances[strSentAccount] -= s.second;
        if (nDepth >= nMinDepth)
        {
            BOOST_FOREACH(const PAIRTYPE(CTxDestination, int64_t)& r, listReceived)
                if (pwalletMain->mapAddressBook.count(r.first))
                    mapAccountBalances[pwalletMain->mapAddressBook[r.first].name] += r.second;
                else
                    mapAccountBalances[""] += r.second;
        }
    }

    list<CAccountingEntry> acentries;
    CWalletDB(pwalletMain->strWalletFile).ListAccountCreditDebit("*", acentries);
    BOOST_FOREACH(const CAccountingEntry& entry, acentries)
        mapAccountBalances[entry.strAccount] += entry.nCreditDebit;

    Object ret;
    BOOST_FOREACH(const PAIRTYPE(string, int64_t)& accountBalance, mapAccountBalances) {
        ret.push_back(Pair(accountBalance.first, ValueFromAmount(accountBalance.second)));
    }
    return ret;
}

Value listsinceblock(const Array& params, bool fHelp)
{
    if (fHelp)
        throw runtime_error(
            "listsinceblock ( \"blockhash\" target-confirmations )\n"
            "\nGet all transactions in blocks since block [blockhash], or all transactions if omitted\n"
            "\nArguments:\n"
            "1. \"blockhash\"   (string, optional) The block hash to list transactions since\n"
            "2. target-confirmations:    (numeric, optional) The confirmations required, must be 1 or more\n"
            "\nResult:\n"
            "{\n"
            "  \"transactions\": [\n"
            "    \"account\":\"accountname\",       (string) The account name associated with the transaction. Will be \"\" for the default account.\n"
            "    \"address\":\"smileycoinaddress\", (string) The smileycoin address of the transaction. Not present for move transactions (category = move).\n"
            "    \"category\":\"send|receive\",     (string) The transaction category. 'send' has negative amounts, 'receive' has positive amounts.\n"
            "    \"amount\": x.xxx,          (numeric) The amount in btc. This is negative for the 'send' category, and for the 'move' category for moves \n"
            "                                          outbound. It is positive for the 'receive' category, and for the 'move' category for inbound funds.\n"
            "    \"fee\": x.xxx,             (numeric) The amount of the fee in btc. This is negative and only available for the 'send' category of transactions.\n"
            "    \"confirmations\": n,       (numeric) The number of confirmations for the transaction. Available for 'send' and 'receive' category of transactions.\n"
            "    \"blockhash\": \"hashvalue\",     (string) The block hash containing the transaction. Available for 'send' and 'receive' category of transactions.\n"
            "    \"blockindex\": n,          (numeric) The block index containing the transaction. Available for 'send' and 'receive' category of transactions.\n"
            "    \"blocktime\": xxx,         (numeric) The block time in seconds since epoch (1 Jan 1970 GMT).\n"
            "    \"txid\": \"transactionid\",  (string) The transaction id. Available for 'send' and 'receive' category of transactions.\n"
            "    \"time\": xxx,              (numeric) The transaction time in seconds since epoch (Jan 1 1970 GMT).\n"
            "    \"timereceived\": xxx,      (numeric) The time received in seconds since epoch (Jan 1 1970 GMT). Available for 'send' and 'receive' category of transactions.\n"
            "    \"comment\": \"...\",       (string) If a comment is associated with the transaction.\n"
            "    \"to\": \"...\",            (string) If a comment to is associated with the transaction.\n"
             "  ],\n"
            "  \"lastblock\": \"lastblockhash\"     (string) The hash of the last block\n"
            "}\n"
            "\nExamples:\n"
            + HelpExampleCli("listsinceblock", "")
            + HelpExampleCli("listsinceblock", "\"000000000000000bacf66f7497b7dc45ef753ee9a7d38571037cdb1a57f663ad\" 6")
            + HelpExampleRpc("listsinceblock", "\"000000000000000bacf66f7497b7dc45ef753ee9a7d38571037cdb1a57f663ad\", 6")
        );

    CBlockIndex *pindex = NULL;
    int target_confirms = 1;

    if (params.size() > 0)
    {
        uint256 blockId = 0;

        blockId.SetHex(params[0].get_str());
        std::map<uint256, CBlockIndex*>::iterator it = mapBlockIndex.find(blockId);
        if (it != mapBlockIndex.end())
            pindex = it->second;
    }

    if (params.size() > 1)
    {
        target_confirms = params[1].get_int();

        if (target_confirms < 1)
            throw JSONRPCError(RPC_INVALID_PARAMETER, "Invalid parameter");
    }

    int depth = pindex ? (1 + chainActive.Height() - pindex->nHeight) : -1;

    Array transactions;

    for (map<uint256, CWalletTx>::iterator it = pwalletMain->mapWallet.begin(); it != pwalletMain->mapWallet.end(); it++)
    {
        CWalletTx tx = (*it).second;

        if (depth == -1 || tx.GetDepthInMainChain() < depth)
            ListTransactions(tx, "*", 0, true, transactions);
    }

    CBlockIndex *pblockLast = chainActive[chainActive.Height() + 1 - target_confirms];
    uint256 lastblock = pblockLast ? pblockLast->GetBlockHash() : 0;

    Object ret;
    ret.push_back(Pair("transactions", transactions));
    ret.push_back(Pair("lastblock", lastblock.GetHex()));

    return ret;
}

Value gettransaction(const Array& params, bool fHelp)
{
    if (fHelp || params.size() != 1)
        throw runtime_error(
            "gettransaction \"txid\"\n"
            "\nGet detailed information about in-wallet transaction <txid>\n"
            "\nArguments:\n"
            "1. \"txid\"    (string, required) The transaction id\n"
            "\nResult:\n"
            "{\n"
            "  \"amount\" : x.xxx,        (numeric) The transaction amount in btc\n"
            "  \"confirmations\" : n,     (numeric) The number of confirmations\n"
            "  \"blockhash\" : \"hash\",  (string) The block hash\n"
            "  \"blockindex\" : xx,       (numeric) The block index\n"
            "  \"blocktime\" : ttt,       (numeric) The time in seconds since epoch (1 Jan 1970 GMT)\n"
            "  \"txid\" : \"transactionid\",   (string) The transaction id.\n"
            "  \"time\" : ttt,            (numeric) The transaction time in seconds since epoch (1 Jan 1970 GMT)\n"
            "  \"timereceived\" : ttt,    (numeric) The time received in seconds since epoch (1 Jan 1970 GMT)\n"
            "  \"details\" : [\n"
            "    {\n"
            "      \"account\" : \"accountname\",       (string) The account name involved in the transaction, can be \"\" for the default account.\n"
            "      \"address\" : \"smileycoinaddress\", (string) The smileycoin address involved in the transaction\n"
            "      \"category\" : \"send|receive\",     (string) The category, either 'send' or 'receive'\n"
            "      \"amount\" : x.xxx                   (numeric) The amount in btc\n"
            "    }\n"
            "    ,...\n"
            "  ],\n"
            "  \"hex\" : \"data\"         (string) Raw data for transaction\n"
            "}\n"

            "\nbExamples\n"
            + HelpExampleCli("gettransaction", "\"1075db55d416d3ca199f55b6084e2115b9345e16c5cf302fc80e9d5fbf5d48d\"")
            + HelpExampleRpc("gettransaction", "\"1075db55d416d3ca199f55b6084e2115b9345e16c5cf302fc80e9d5fbf5d48d\"")
        );

    uint256 hash;
    hash.SetHex(params[0].get_str());

    Object entry;
    if (!pwalletMain->mapWallet.count(hash))
        throw JSONRPCError(RPC_INVALID_ADDRESS_OR_KEY, "Invalid or non-wallet transaction id");
    const CWalletTx& wtx = pwalletMain->mapWallet[hash];

    int64_t nCredit = wtx.GetCredit();
    int64_t nDebit = wtx.GetDebit();
    int64_t nNet = nCredit - nDebit;
    int64_t nFee = (wtx.IsFromMe() ? wtx.GetValueOut() - nDebit : 0);

    entry.push_back(Pair("amount", ValueFromAmount(nNet - nFee)));
    if (wtx.IsFromMe())
        entry.push_back(Pair("fee", ValueFromAmount(nFee)));

    WalletTxToJSON(wtx, entry);

    Array details;
    ListTransactions(wtx, "*", 0, false, details);
    entry.push_back(Pair("details", details));

    CDataStream ssTx(SER_NETWORK, PROTOCOL_VERSION);
    ssTx << static_cast<CTransaction>(wtx);
    string strHex = HexStr(ssTx.begin(), ssTx.end());
    entry.push_back(Pair("hex", strHex));

    return entry;
}


Value backupwallet(const Array& params, bool fHelp)
{
    if (fHelp || params.size() != 1)
        throw runtime_error(
            "backupwallet \"destination\"\n"
            "\nSafely copies wallet.dat to destination, which can be a directory or a path with filename.\n"
            "\nArguments:\n"
            "1. \"destination\"   (string) The destination directory or file\n"
            "\nExamples:\n"
            + HelpExampleCli("backupwallet", "\"backup.dat\"")
            + HelpExampleRpc("backupwallet", "\"backup.dat\"")
        );

    string strDest = params[0].get_str();
    if (!BackupWallet(*pwalletMain, strDest))
        throw JSONRPCError(RPC_WALLET_ERROR, "Error: Wallet backup failed!");

    return Value::null;
}


Value keypoolrefill(const Array& params, bool fHelp)
{
    if (fHelp || params.size() > 1)
        throw runtime_error(
            "keypoolrefill ( newsize )\n"
            "\nFills the keypool."
            + HelpRequiringPassphrase() + "\n"
            "\nArguments\n"
            "1. newsize     (numeric, optional, default=100) The new keypool size\n"
            "\nExamples:\n"
            + HelpExampleCli("keypoolrefill", "")
            + HelpExampleRpc("keypoolrefill", "")
        );

    // 0 is interpreted by TopUpKeyPool() as the default keypool size given by -keypool
    unsigned int kpSize = 0;
    if (params.size() > 0) {
        if (params[0].get_int() < 0)
            throw JSONRPCError(RPC_INVALID_PARAMETER, "Invalid parameter, expected valid size.");
        kpSize = (unsigned int)params[0].get_int();
    }

    EnsureWalletIsUnlocked();
    pwalletMain->TopUpKeyPool(kpSize);

    if (pwalletMain->GetKeyPoolSize() < kpSize)
        throw JSONRPCError(RPC_WALLET_ERROR, "Error refreshing keypool.");

    return Value::null;
}


static void LockWallet(CWallet* pWallet)
{
    LOCK(cs_nWalletUnlockTime);
    nWalletUnlockTime = 0;
    pWallet->Lock();
}

Value walletpassphrase(const Array& params, bool fHelp)
{
    if (pwalletMain->IsCrypted() && (fHelp || params.size() != 2))
        throw runtime_error(
            "walletpassphrase \"passphrase\" timeout\n"
            "\nStores the wallet decryption key in memory for 'timeout' seconds.\n"
            "This is needed prior to performing transactions related to private keys such as sending smileycoins\n"
            "\nArguments:\n"
            "1. \"passphrase\"     (string, required) The wallet passphrase\n"
            "2. timeout            (numeric, required) The time to keep the decryption key in seconds.\n"
            "\nNote:\n"
            "Issuing the walletpassphrase command while the wallet is already unlocked will set a new unlock\n"
            "time that overrides the old one.\n"
            "\nExamples:\n"
            "\nunlock the wallet for 60 seconds\n"
            + HelpExampleCli("walletpassphrase", "\"my pass phrase\" 60") +
            "\nLock the wallet again (before 60 seconds)\n"
            + HelpExampleCli("walletlock", "") +
            "\nAs json rpc call\n"
            + HelpExampleRpc("walletpassphrase", "\"my pass phrase\", 60")
        );

    if (fHelp)
        return true;
    if (!pwalletMain->IsCrypted())
        throw JSONRPCError(RPC_WALLET_WRONG_ENC_STATE, "Error: running with an unencrypted wallet, but walletpassphrase was called.");

    // Note that the walletpassphrase is stored in params[0] which is not mlock()ed
    SecureString strWalletPass;
    strWalletPass.reserve(100);
    // TODO: get rid of this .c_str() by implementing SecureString::operator=(std::string)
    // Alternately, find a way to make params[0] mlock()'d to begin with.
    strWalletPass = params[0].get_str().c_str();

    if (strWalletPass.length() > 0)
    {
        if (!pwalletMain->Unlock(strWalletPass))
            throw JSONRPCError(RPC_WALLET_PASSPHRASE_INCORRECT, "Error: The wallet passphrase entered was incorrect.");
    }
    else
        throw runtime_error(
            "walletpassphrase <passphrase> <timeout>\n"
            "Stores the wallet decryption key in memory for <timeout> seconds.");

    pwalletMain->TopUpKeyPool();

    int64_t nSleepTime = params[1].get_int64();
    LOCK(cs_nWalletUnlockTime);
    nWalletUnlockTime = GetTime() + nSleepTime;
    RPCRunLater("lockwallet", boost::bind(LockWallet, pwalletMain), nSleepTime);

    return Value::null;
}


Value walletpassphrasechange(const Array& params, bool fHelp)
{
    if (pwalletMain->IsCrypted() && (fHelp || params.size() != 2))
        throw runtime_error(
            "walletpassphrasechange \"oldpassphrase\" \"newpassphrase\"\n"
            "\nChanges the wallet passphrase from 'oldpassphrase' to 'newpassphrase'.\n"
            "\nArguments:\n"
            "1. \"oldpassphrase\"      (string) The current passphrase\n"
            "2. \"newpassphrase\"      (string) The new passphrase\n"
            "\nExamples:\n"
            + HelpExampleCli("walletpassphrasechange", "\"old one\" \"new one\"")
            + HelpExampleRpc("walletpassphrasechange", "\"old one\", \"new one\"")
        );

    if (fHelp)
        return true;
    if (!pwalletMain->IsCrypted())
        throw JSONRPCError(RPC_WALLET_WRONG_ENC_STATE, "Error: running with an unencrypted wallet, but walletpassphrasechange was called.");

    // TODO: get rid of these .c_str() calls by implementing SecureString::operator=(std::string)
    // Alternately, find a way to make params[0] mlock()'d to begin with.
    SecureString strOldWalletPass;
    strOldWalletPass.reserve(100);
    strOldWalletPass = params[0].get_str().c_str();

    SecureString strNewWalletPass;
    strNewWalletPass.reserve(100);
    strNewWalletPass = params[1].get_str().c_str();

    if (strOldWalletPass.length() < 1 || strNewWalletPass.length() < 1)
        throw runtime_error(
            "walletpassphrasechange <oldpassphrase> <newpassphrase>\n"
            "Changes the wallet passphrase from <oldpassphrase> to <newpassphrase>.");

    if (!pwalletMain->ChangeWalletPassphrase(strOldWalletPass, strNewWalletPass))
        throw JSONRPCError(RPC_WALLET_PASSPHRASE_INCORRECT, "Error: The wallet passphrase entered was incorrect.");

    return Value::null;
}


Value walletlock(const Array& params, bool fHelp)
{
    if (pwalletMain->IsCrypted() && (fHelp || params.size() != 0))
        throw runtime_error(
            "walletlock\n"
            "\nRemoves the wallet encryption key from memory, locking the wallet.\n"
            "After calling this method, you will need to call walletpassphrase again\n"
            "before being able to call any methods which require the wallet to be unlocked.\n"
            "\nExamples:\n"
            "\nSet the passphrase for 2 minutes to perform a transaction\n"
            + HelpExampleCli("walletpassphrase", "\"my pass phrase\" 120") +
            "\nPerform a send (requires passphrase set)\n"
            + HelpExampleCli("sendtoaddress", "\"1M72Sfpbz1BPpXFHz9m3CdqATR44Jvaydd\" 1.0") +
            "\nClear the passphrase since we are done before 2 minutes is up\n"
            + HelpExampleCli("walletlock", "") +
            "\nAs json rpc call\n"
            + HelpExampleRpc("walletlock", "")
        );

    if (fHelp)
        return true;
    if (!pwalletMain->IsCrypted())
        throw JSONRPCError(RPC_WALLET_WRONG_ENC_STATE, "Error: running with an unencrypted wallet, but walletlock was called.");

    {
        LOCK(cs_nWalletUnlockTime);
        pwalletMain->Lock();
        nWalletUnlockTime = 0;
    }

    return Value::null;
}


Value encryptwallet(const Array& params, bool fHelp)
{
    if (!pwalletMain->IsCrypted() && (fHelp || params.size() != 1))
        throw runtime_error(
            "encryptwallet \"passphrase\"\n"
            "\nEncrypts the wallet with 'passphrase'. This is for first time encryption.\n"
            "After this, any calls that interact with private keys such as sending or signing \n"
            "will require the passphrase to be set prior the making these calls.\n"
            "Use the walletpassphrase call for this, and then walletlock call.\n"
            "If the wallet is already encrypted, use the walletpassphrasechange call.\n"
            "Note that this will shutdown the server.\n"
            "\nArguments:\n"
            "1. \"passphrase\"    (string) The pass phrase to encrypt the wallet with. It must be at least 1 character, but should be long.\n"
            "\nExamples:\n"
            "\nEncrypt you wallet\n"
            + HelpExampleCli("encryptwallet", "\"my pass phrase\"") +
            "\nNow set the passphrase to use the wallet, such as for signing or sending smileycoin\n"
            + HelpExampleCli("walletpassphrase", "\"my pass phrase\"") +
            "\nNow we can so something like sign\n"
            + HelpExampleCli("signmessage", "\"smileycoinaddress\" \"test message\"") +
            "\nNow lock the wallet again by removing the passphrase\n"
            + HelpExampleCli("walletlock", "") +
            "\nAs a json rpc call\n"
            + HelpExampleRpc("encryptwallet", "\"my pass phrase\"")
        );

    if (fHelp)
        return true;
    if (pwalletMain->IsCrypted())
        throw JSONRPCError(RPC_WALLET_WRONG_ENC_STATE, "Error: running with an encrypted wallet, but encryptwallet was called.");

    // TODO: get rid of this .c_str() by implementing SecureString::operator=(std::string)
    // Alternately, find a way to make params[0] mlock()'d to begin with.
    SecureString strWalletPass;
    strWalletPass.reserve(100);
    strWalletPass = params[0].get_str().c_str();

    if (strWalletPass.length() < 1)
        throw runtime_error(
            "encryptwallet <passphrase>\n"
            "Encrypts the wallet with <passphrase>.");

    if (!pwalletMain->EncryptWallet(strWalletPass))
        throw JSONRPCError(RPC_WALLET_ENCRYPTION_FAILED, "Error: Failed to encrypt the wallet.");

    // BDB seems to have a bad habit of writing old data into
    // slack space in .dat files; that is bad if the old data is
    // unencrypted private keys. So:
    StartShutdown();
    return "wallet encrypted; Smileycoin server stopping, restart to run with encrypted wallet. The keypool has been flushed, you need to make a new backup.";
}

Value lockunspent(const Array& params, bool fHelp)
{
    if (fHelp || params.size() < 1 || params.size() > 2)
        throw runtime_error(
            "lockunspent unlock [{\"txid\":\"txid\",\"vout\":n},...]\n"
            "\nUpdates list of temporarily unspendable outputs.\n"
            "Temporarily lock (unlock=false) or unlock (unlock=true) specified transaction outputs.\n"
            "A locked transaction output will not be chosen by automatic coin selection, when spending smileycoins.\n"
            "Locks are stored in memory only. Nodes start with zero locked outputs, and the locked output list\n"
            "is always cleared (by virtue of process exit) when a node stops or fails.\n"
            "Also see the listunspent call\n"
            "\nArguments:\n"
            "1. unlock            (boolean, required) Whether to unlock (true) or lock (false) the specified transactions\n"
            "2. \"transactions\"  (string, required) A json array of objects. Each object the txid (string) vout (numeric)\n"
            "     [           (json array of json objects)\n"
            "       {\n"
            "         \"txid\":\"id\",    (string) The transaction id\n"
            "         \"vout\": n         (numeric) The output number\n"
            "       }\n"
            "       ,...\n"
            "     ]\n"

            "\nResult:\n"
            "true|false    (boolean) Whether the command was successful or not\n"

            "\nExamples:\n"
            "\nList the unspent transactions\n"
            + HelpExampleCli("listunspent", "") +
            "\nLock an unspent transaction\n"
            + HelpExampleCli("lockunspent", "false \"[{\\\"txid\\\":\\\"a08e6907dbbd3d809776dbfc5d82e371b764ed838b5655e72f463568df1aadf0\\\",\\\"vout\\\":1}]\"") +
            "\nList the locked transactions\n"
            + HelpExampleCli("listlockunspent", "") +
            "\nUnlock the transaction again\n"
            + HelpExampleCli("lockunspent", "true \"[{\\\"txid\\\":\\\"a08e6907dbbd3d809776dbfc5d82e371b764ed838b5655e72f463568df1aadf0\\\",\\\"vout\\\":1}]\"") +
            "\nAs a json rpc call\n"
            + HelpExampleRpc("lockunspent", "false, \"[{\\\"txid\\\":\\\"a08e6907dbbd3d809776dbfc5d82e371b764ed838b5655e72f463568df1aadf0\\\",\\\"vout\\\":1}]\"")
        );

    if (params.size() == 1)
        RPCTypeCheck(params, list_of(bool_type));
    else
        RPCTypeCheck(params, list_of(bool_type)(array_type));

    bool fUnlock = params[0].get_bool();

    if (params.size() == 1) {
        if (fUnlock)
            pwalletMain->UnlockAllCoins();
        return true;
    }

    Array outputs = params[1].get_array();
    BOOST_FOREACH(Value& output, outputs)
    {
        if (output.type() != obj_type)
            throw JSONRPCError(RPC_INVALID_PARAMETER, "Invalid parameter, expected object");
        const Object& o = output.get_obj();

        RPCTypeCheck(o, map_list_of("txid", str_type)("vout", int_type));

        string txid = find_value(o, "txid").get_str();
        if (!IsHex(txid))
            throw JSONRPCError(RPC_INVALID_PARAMETER, "Invalid parameter, expected hex txid");

        int nOutput = find_value(o, "vout").get_int();
        if (nOutput < 0)
            throw JSONRPCError(RPC_INVALID_PARAMETER, "Invalid parameter, vout must be positive");

        COutPoint outpt(uint256(txid), nOutput);

        if (fUnlock)
            pwalletMain->UnlockCoin(outpt);
        else
            pwalletMain->LockCoin(outpt);
    }

    return true;
}

Value listlockunspent(const Array& params, bool fHelp)
{
    if (fHelp || params.size() > 0)
        throw runtime_error(
            "listlockunspent\n"
            "\nReturns list of temporarily unspendable outputs.\n"
            "See the lockunspent call to lock and unlock transactions for spending.\n"
            "\nResult:\n"
            "[\n"
            "  {\n"
            "    \"txid\" : \"transactionid\",     (string) The transaction id locked\n"
            "    \"vout\" : n                      (numeric) The vout value\n"
            "  }\n"
            "  ,...\n"
            "]\n"
            "\nExamples:\n"
            "\nList the unspent transactions\n"
            + HelpExampleCli("listunspent", "") +
            "\nLock an unspent transaction\n"
            + HelpExampleCli("lockunspent", "false \"[{\\\"txid\\\":\\\"a08e6907dbbd3d809776dbfc5d82e371b764ed838b5655e72f463568df1aadf0\\\",\\\"vout\\\":1}]\"") +
            "\nList the locked transactions\n"
            + HelpExampleCli("listlockunspent", "") +
            "\nUnlock the transaction again\n"
            + HelpExampleCli("lockunspent", "true \"[{\\\"txid\\\":\\\"a08e6907dbbd3d809776dbfc5d82e371b764ed838b5655e72f463568df1aadf0\\\",\\\"vout\\\":1}]\"") +
            "\nAs a json rpc call\n"
            + HelpExampleRpc("listlockunspent", "")
        );

    vector<COutPoint> vOutpts;
    pwalletMain->ListLockedCoins(vOutpts);

    Array ret;

    BOOST_FOREACH(COutPoint &outpt, vOutpts) {
        Object o;

        o.push_back(Pair("txid", outpt.hash.GetHex()));
        o.push_back(Pair("vout", (int)outpt.n));
        ret.push_back(o);
    }

    return ret;
}

Value settxfee(const Array& params, bool fHelp)
{
    if (fHelp || params.size() < 1 || params.size() > 1)
        throw runtime_error(
            "settxfee amount\n"
            "\nSet the transaction fee per kB.\n"
            "\nArguments:\n"
            "1. amount         (numeric, required) The transaction fee in BTC/kB rounded to the nearest 0.00000001\n"
            "\nResult\n"
            "true|false        (boolean) Returns true if successful\n"
            "\nExamples:\n"
            + HelpExampleCli("settxfee", "0.00001")
            + HelpExampleRpc("settxfee", "0.00001")
        );

    // Amount
    int64_t nAmount = 0;
    if (params[0].get_real() != 0.0)
        nAmount = AmountFromValue(params[0]);        // rejects 0.0 amounts

    nTransactionFee = nAmount;
    return true;
}

Value getwalletinfo(const Array& params, bool fHelp)
{
    if (fHelp || params.size() != 0)
        throw runtime_error(
            "getwalletinfo\n"
            "Returns an object containing various wallet state info.\n"
            "\nResult:\n"
            "{\n"
            "  \"walletversion\": xxxxx,     (numeric) the wallet version\n"
            "  \"balance\": xxxxxxx,         (numeric) the total smileycoin balance of the wallet\n"
            "  \"txcount\": xxxxxxx,         (numeric) the total number of transactions in the wallet\n"
            "  \"keypoololdest\": xxxxxx,    (numeric) the timestamp (seconds since GMT epoch) of the oldest pre-generated key in the key pool\n"
            "  \"keypoolsize\": xxxx,        (numeric) how many new keys are pre-generated\n"
            "  \"unlocked_until\": ttt,      (numeric) the timestamp in seconds since epoch (midnight Jan 1 1970 GMT) that the wallet is unlocked for transfers, or 0 if the wallet is locked\n"
            "}\n"
            "\nExamples:\n"
            + HelpExampleCli("getwalletinfo", "")
            + HelpExampleRpc("getwalletinfo", "")
        );

    Object obj;
    obj.push_back(Pair("walletversion", pwalletMain->GetVersion()));
    obj.push_back(Pair("balance",       ValueFromAmount(pwalletMain->GetBalance())));
    obj.push_back(Pair("txcount",       (int)pwalletMain->mapWallet.size()));
    obj.push_back(Pair("keypoololdest", pwalletMain->GetOldestKeyPoolTime()));
    obj.push_back(Pair("keypoolsize",   (int)pwalletMain->GetKeyPoolSize()));
    if (pwalletMain->IsCrypted())
        obj.push_back(Pair("unlocked_until", nWalletUnlockTime));
    return obj;
}<|MERGE_RESOLUTION|>--- conflicted
+++ resolved
@@ -460,25 +460,6 @@
 {
     if (fHelp || params.size() != 2)
         throw runtime_error(
-<<<<<<< HEAD
-                "encryptmessage \"smileycoinaddress\" \"message\"\n"
-                "\nEncrypt a message with the public key of an address"
-                + HelpRequiringPassphrase() + "\n"
-                                              "\nArguments:\n"
-                                              "1. \"smileycoinaddress\"  (string, required) The smileycoin address to use for the public key.\n"
-                                              "2. \"message\"            (string, required) The message to encrypt.\n"
-                                              "\nResult:\n"
-                                              "\"signature\"             (string) The encrypted message encoded in base 64\n"
-                                              "\nExamples:\n"
-                                              "\nUnlock the wallet for 30 seconds\n"
-                + HelpExampleCli("walletpassphrase", "\"mypassphrase\" 30") +
-                "\nEncrypt the message\n"
-                + HelpExampleCli("encryptmessage", "\"1D1ZrZNe3JUo7ZycKEYQQiQAWd9y54F4XZ\" \"my message\"") +
-                "\nDecrypt the message\n"
-                + HelpExampleCli("decryptmessage", "\"1D1ZrZNe3JUo7ZycKEYQQiQAWd9y54F4XZ\" \"?\"") +
-                "\nAs json rpc\n"
-                + HelpExampleRpc("encryptmessage", "\"1D1ZrZNe3JUo7ZycKEYQQiQAWd9y54F4XZ\", \"my message\"")
-=======
             "encryptmessage \"smileycoinaddress\" \"message\"\n"
             "\nEncrypt a message with the public key of an address"
             + HelpRequiringPassphrase() + "\n"
@@ -496,7 +477,6 @@
             + HelpExampleCli("decryptmessage", "\"1D1ZrZNe3JUo7ZycKEYQQiQAWd9y54F4XZ\" \"?\"") +
             "\nAs json rpc\n"
             + HelpExampleRpc("encryptmessage", "\"1D1ZrZNe3JUo7ZycKEYQQiQAWd9y54F4XZ\", \"my message\"")
->>>>>>> e2c5e5db
         );
 
     EnsureWalletIsUnlocked();
@@ -532,11 +512,7 @@
     {
         pubkey = Jeeq::SearchForPubKey(addr);
         if (!pubkey.IsValid())
-<<<<<<< HEAD
             throw JSONRPCError(RPC_TYPE_ERROR,
-=======
-            throw JSONRPCError(RPC_TYPE_ERROR, 
->>>>>>> e2c5e5db
                     "The address has not been spent on the blockchain so its public key is unavailable");
 
     }
@@ -553,25 +529,6 @@
 {
     if (fHelp || params.size() != 2)
         throw runtime_error(
-<<<<<<< HEAD
-                "decryptmessage \"smileycoinaddress\" \"message\"\n"
-                "\ndecrypt a message with the public key of an address"
-                + HelpRequiringPassphrase() + "\n"
-                                              "\nArguments:\n"
-                                              "1. \"smileycoinaddress\"  (string, required) The smileycoin address to use for the public key.\n"
-                                              "2. \"message\"            (string, required) The message to decrypt.\n"
-                                              "\nResult:\n"
-                                              "\"signature\"             (string) The decrypted message encoded in base 64\n"
-                                              "\nExamples:\n"
-                                              "\nUnlock the wallet for 30 seconds\n"
-                + HelpExampleCli("walletpassphrase", "\"mypassphrase\" 30") +
-                "\ndecrypt the message\n"
-                + HelpExampleCli("decryptmessage", "\"1D1ZrZNe3JUo7ZycKEYQQiQAWd9y54F4XZ\" \"my message\"") +
-                "\nDecrypt the message\n"
-                + HelpExampleCli("decryptmessage", "\"1D1ZrZNe3JUo7ZycKEYQQiQAWd9y54F4XZ\" \"?\"") +
-                "\nAs json rpc\n"
-                + HelpExampleRpc("decryptmessage", "\"1D1ZrZNe3JUo7ZycKEYQQiQAWd9y54F4XZ\", \"my message\"")
-=======
             "decryptmessage \"smileycoinaddress\" \"message\"\n"
             "\ndecrypt a message with the public key of an address"
             + HelpRequiringPassphrase() + "\n"
@@ -589,7 +546,6 @@
             + HelpExampleCli("decryptmessage", "\"1D1ZrZNe3JUo7ZycKEYQQiQAWd9y54F4XZ\" \"?\"") +
             "\nAs json rpc\n"
             + HelpExampleRpc("decryptmessage", "\"1D1ZrZNe3JUo7ZycKEYQQiQAWd9y54F4XZ\", \"my message\"")
->>>>>>> e2c5e5db
         );
 
     EnsureWalletIsUnlocked();
