// Copyright (c) 2011-2014 The Bitcoin developers
// Distributed under the MIT/X11 software license, see the accompanying
// file COPYING or http://www.opensource.org/licenses/mit-license.php.

#include "transactiontablemodel.h"

#include "addresstablemodel.h"
#include "bitcoinunits.h"
#include "guiconstants.h"
#include "guiutil.h"
#include "optionsmodel.h"
#include "transactiondesc.h"
#include "transactionrecord.h"
#include "walletmodel.h"

#include "main.h"
#include "sync.h"
#include "uint256.h"
#include "util.h"
#include "wallet.h"
#include "script.h"

#include <QColor>
#include <QDateTime>
#include <QDebug>
#include <QIcon>
#include <QList>

// Amount column is right-aligned it contains numbers
static int column_alignments[] = {
        Qt::AlignLeft|Qt::AlignVCenter, /* status */
        Qt::AlignLeft|Qt::AlignVCenter, /* date */
        Qt::AlignLeft|Qt::AlignVCenter, /* type */
        Qt::AlignLeft|Qt::AlignVCenter, /* address */
        Qt::AlignLeft|Qt::AlignVCenter, /* data */
        Qt::AlignRight|Qt::AlignVCenter /* amount */
};

// Comparison operator for sort/binary search of model tx list
struct TxLessThan
{
    bool operator()(const TransactionRecord &a, const TransactionRecord &b) const
    {
        return a.hash < b.hash;
    }
    bool operator()(const TransactionRecord &a, const uint256 &b) const
    {
        return a.hash < b;
    }
    bool operator()(const uint256 &a, const TransactionRecord &b) const
    {
        return a < b.hash;
    }
};

// Private implementation
class TransactionTablePriv
{
public:
    TransactionTablePriv(CWallet *wallet, TransactionTableModel *parent) :
        wallet(wallet),
        parent(parent)
    {
    }

    CWallet *wallet;
    TransactionTableModel *parent;

    /* Local cache of wallet.
     * As it is in the same order as the CWallet, by definition
     * this is sorted by sha256.
     */
    QList<TransactionRecord> cachedWallet;

    /* Query entire wallet anew from core.
     */
    void refreshWallet()
    {
        qDebug() << "TransactionTablePriv::refreshWallet";
        cachedWallet.clear();
        {
            LOCK2(cs_main, wallet->cs_wallet);
            for(std::map<uint256, CWalletTx>::iterator it = wallet->mapWallet.begin(); it != wallet->mapWallet.end(); ++it)
            {
                if(TransactionRecord::showTransaction(it->second))
                    cachedWallet.append(TransactionRecord::decomposeTransaction(wallet, it->second));
            }
        }
    }

    /* Update our model of the wallet incrementally, to synchronize our model of the wallet
       with that of the core.

       Call with transaction that was added, removed or changed.
     */
    void updateWallet(const uint256 &hash, int status)
    {
        qDebug() << "TransactionTablePriv::updateWallet : " + QString::fromStdString(hash.ToString()) + " " + QString::number(status);
        {
            LOCK2(cs_main, wallet->cs_wallet);

            // Find transaction in wallet
            std::map<uint256, CWalletTx>::iterator mi = wallet->mapWallet.find(hash);
            bool inWallet = mi != wallet->mapWallet.end();

            // Find bounds of this transaction in model
            QList<TransactionRecord>::iterator lower = qLowerBound(
                cachedWallet.begin(), cachedWallet.end(), hash, TxLessThan());
            QList<TransactionRecord>::iterator upper = qUpperBound(
                cachedWallet.begin(), cachedWallet.end(), hash, TxLessThan());
            int lowerIndex = (lower - cachedWallet.begin());
            int upperIndex = (upper - cachedWallet.begin());
            bool inModel = (lower != upper);

            // Determine whether to show transaction or not
            bool showTransaction = (inWallet && TransactionRecord::showTransaction(mi->second));

            if(status == CT_UPDATED)
            {
                if(showTransaction && !inModel)
                    status = CT_NEW; /* Not in model, but want to show, treat as new */
                if(!showTransaction && inModel)
                    status = CT_DELETED; /* In model, but want to hide, treat as deleted */
            }

            qDebug() << "   inWallet=" + QString::number(inWallet) + " inModel=" + QString::number(inModel) +
                        " Index=" + QString::number(lowerIndex) + "-" + QString::number(upperIndex) +
                        " showTransaction=" + QString::number(showTransaction) + " derivedStatus=" + QString::number(status);

            switch(status)
            {
            case CT_NEW:
                if(inModel)
                {
                    qDebug() << "TransactionTablePriv::updateWallet : Warning: Got CT_NEW, but transaction is already in model";
                    break;
                }
                if(!inWallet)
                {
                    qDebug() << "TransactionTablePriv::updateWallet : Warning: Got CT_NEW, but transaction is not in wallet";
                    break;
                }
                if(showTransaction)
                {
                    // Added -- insert at the right position
                    QList<TransactionRecord> toInsert =
                            TransactionRecord::decomposeTransaction(wallet, mi->second);
                    if(!toInsert.isEmpty()) /* only if something to insert */
                    {
                        parent->beginInsertRows(QModelIndex(), lowerIndex, lowerIndex+toInsert.size()-1);
                        int insert_idx = lowerIndex;
                        foreach(const TransactionRecord &rec, toInsert)
                        {
                            cachedWallet.insert(insert_idx, rec);
                            insert_idx += 1;
                        }
                        parent->endInsertRows();
                    }
                }
                break;
            case CT_DELETED:
                if(!inModel)
                {
                    qDebug() << "TransactionTablePriv::updateWallet : Warning: Got CT_DELETED, but transaction is not in model";
                    break;
                }
                // Removed -- remove entire transaction from table
                parent->beginRemoveRows(QModelIndex(), lowerIndex, upperIndex-1);
                cachedWallet.erase(lower, upper);
                parent->endRemoveRows();
                break;
            case CT_UPDATED:
                // Miscellaneous updates -- nothing to do, status update will take care of this, and is only computed for
                // visible transactions.
                break;
            }
        }
    }

    int size()
    {
        return cachedWallet.size();
    }

    TransactionRecord *index(int idx)
    {
        if(idx >= 0 && idx < cachedWallet.size())
        {
            TransactionRecord *rec = &cachedWallet[idx];

            // Get required locks upfront. This avoids the GUI from getting
            // stuck if the core is holding the locks for a longer time - for
            // example, during a wallet rescan.
            //
            // If a status update is needed (blocks came in since last check),
            //  update the status of this transaction from the wallet. Otherwise,
            // simply re-use the cached status.
            TRY_LOCK(cs_main, lockMain);
            if(lockMain)
            {
                TRY_LOCK(wallet->cs_wallet, lockWallet);
                if(lockWallet && rec->statusUpdateNeeded())
                {
                    std::map<uint256, CWalletTx>::iterator mi = wallet->mapWallet.find(rec->hash);

                    if(mi != wallet->mapWallet.end())
                    {
                        rec->updateStatus(mi->second);
                    }
                }
            }
            return rec;
        }
        else
        {
            return 0;
        }
    }

    QString describe(TransactionRecord *rec, int unit)
    {
        {
            LOCK2(cs_main, wallet->cs_wallet);
            std::map<uint256, CWalletTx>::iterator mi = wallet->mapWallet.find(rec->hash);
            if(mi != wallet->mapWallet.end())
            {
                return TransactionDesc::toHTML(wallet, mi->second, rec->idx, unit);
            }
        }
        return QString("");
    }
};

TransactionTableModel::TransactionTableModel(CWallet* wallet, WalletModel *parent):
        QAbstractTableModel(parent),
        wallet(wallet),
        walletModel(parent),
        priv(new TransactionTablePriv(wallet, this))
{
    columns << QString() << tr("Date") << tr("Type") << tr("Address") << tr("Data") << tr("Amount");

    priv->refreshWallet();

    connect(walletModel->getOptionsModel(), SIGNAL(displayUnitChanged(int)), this, SLOT(updateDisplayUnit()));
}

TransactionTableModel::~TransactionTableModel()
{
    delete priv;
}

void TransactionTableModel::updateTransaction(const QString &hash, int status)
{
    uint256 updated;
    updated.SetHex(hash.toStdString());

    priv->updateWallet(updated, status);
}

void TransactionTableModel::updateConfirmations()
{
    // Blocks came in since last poll.
    // Invalidate status (number of confirmations) and (possibly) description
    //  for all rows. Qt is smart enough to only actually request the data for the
    //  visible rows.
    emit dataChanged(index(0, Status), index(priv->size()-1, Status));
    emit dataChanged(index(0, ToAddress), index(priv->size()-1, ToAddress));
}

bool TransactionTableModel::getAsciiData()
{
    return asAsciiData;
}

void TransactionTableModel::setAsciiData(bool convert)
{
    asAsciiData = convert;
}

int TransactionTableModel::rowCount(const QModelIndex &parent) const
{
    Q_UNUSED(parent);
    return priv->size();
}

int TransactionTableModel::columnCount(const QModelIndex &parent) const
{
    Q_UNUSED(parent);
    return columns.length();
}

QString TransactionTableModel::formatTxStatus(const TransactionRecord *wtx) const
{
    QString status;

    switch(wtx->status.status)
    {
    case TransactionStatus::OpenUntilBlock:
        status = tr("Open for %n more block(s)","",wtx->status.open_for);
        break;
    case TransactionStatus::OpenUntilDate:
        status = tr("Open until %1").arg(GUIUtil::dateTimeStr(wtx->status.open_for));
        break;
    case TransactionStatus::Offline:
        status = tr("Offline");
        break;
    case TransactionStatus::Unconfirmed:
        status = tr("Unconfirmed");
        break;
    case TransactionStatus::Confirming:
        status = tr("Confirming (%1 of %2 recommended confirmations)").arg(wtx->status.depth).arg(TransactionRecord::RecommendedNumConfirmations);
        break;
    case TransactionStatus::Confirmed:
        status = tr("Confirmed (%1 confirmations)").arg(wtx->status.depth);
        break;
    case TransactionStatus::Conflicted:
        status = tr("Conflicted");
        break;
    case TransactionStatus::Immature:
        status = tr("Immature (%1 confirmations, will be available after %2)").arg(wtx->status.depth).arg(wtx->status.depth + wtx->status.matures_in);
        break;
    case TransactionStatus::MaturesWarning:
        status = tr("This block was not received by any other nodes and will probably not be accepted!");
        break;
    case TransactionStatus::NotAccepted:
        status = tr("Generated but not accepted");
        break;
    }

    return status;
}

QString TransactionTableModel::formatTxDate(const TransactionRecord *wtx) const
{
    if(wtx->time)
    {
        return GUIUtil::dateTimeStr(wtx->time);
    }
    else
    {
        return QString();
    }
}

/* Look up address in address book, if found return label (address)
   otherwise just return (address)
 */
QString TransactionTableModel::lookupAddress(const std::string &address, bool tooltip) const
{
    QString label = walletModel->getAddressTableModel()->labelForAddress(QString::fromStdString(address));
    QString description;
    if(!label.isEmpty())
    {
        description += label + QString(" ");
    }
    if(label.isEmpty() || walletModel->getOptionsModel()->getDisplayAddresses() || tooltip)
    {
        description += QString("(") + QString::fromStdString(address) + QString(")");
    }
    return description;
}

QString TransactionTableModel::formatTxType(const TransactionRecord *wtx) const
{
    switch(wtx->type)
    {
        case TransactionRecord::RecvWithAddress:
            return tr("Received with");
        case TransactionRecord::RecvFromOther:
            return tr("Received from");
        case TransactionRecord::SendToAddress:
        case TransactionRecord::SendToOther:
            return tr("Sent to");
        case TransactionRecord::SendToSelf:
            return tr("Payment to yourself");
        case TransactionRecord::Generated:
            return tr("Mined");
        default:
            return QString();
    }
}

QVariant TransactionTableModel::txAddressDecoration(const TransactionRecord *wtx) const
{
    switch(wtx->type)
    {
        case TransactionRecord::Generated:
            return QIcon(":/icons/tx_mined");
        case TransactionRecord::RecvWithAddress:
        case TransactionRecord::RecvFromOther:
            return QIcon(":/icons/tx_input");
        case TransactionRecord::SendToAddress:
        case TransactionRecord::SendToOther:
            return QIcon(":/icons/tx_output");
        default:
            return QIcon(":/icons/tx_inout");
    }
    return QVariant();
}

QString TransactionTableModel::formatTxToAddress(const TransactionRecord *wtx, bool tooltip) const
{
    switch(wtx->type)
    {
        case TransactionRecord::RecvFromOther:
            return QString::fromStdString(wtx->address);
        case TransactionRecord::RecvWithAddress:
        case TransactionRecord::SendToAddress:
        case TransactionRecord::Generated:
            return lookupAddress(wtx->address, tooltip);
        case TransactionRecord::SendToOther:
            return QString::fromStdString(wtx->address);
        case TransactionRecord::SendToSelf:
        default:
            return tr("(n/a)");
    }
}

QString TransactionTableModel::formatTxData(const TransactionRecord *wtx) const
{
    std::string asciiData = GUIUtil::hexToAscii(wtx->data);
    switch(wtx->type)
    {
        case TransactionRecord::RecvFromOther:
            return (asAsciiData ? QString::fromStdString(asciiData) : QString::fromStdString(wtx->data));
        case TransactionRecord::RecvWithAddress:
        case TransactionRecord::SendToAddress:
        case TransactionRecord::Generated:
            return (asAsciiData ? QString::fromStdString(asciiData) : QString::fromStdString(wtx->data));
        case TransactionRecord::SendToOther:
            return (asAsciiData ? QString::fromStdString(asciiData) : QString::fromStdString(wtx->data));
        case TransactionRecord::SendToSelf:
        default:
            return tr("(n/a)");
    }
}

QString TransactionTableModel::formatTxData(const TransactionRecord *wtx) const
{
    std::string asciiData = hexToAscii(wtx->data);
    switch(wtx->type)
    {
        case TransactionRecord::RecvFromOther:
            return (asAsciiData ? QString::fromStdString(asciiData) : QString::fromStdString(wtx->data));
        case TransactionRecord::RecvWithAddress:
        case TransactionRecord::SendToAddress:
        case TransactionRecord::Generated:
            return (asAsciiData ? QString::fromStdString(asciiData) : QString::fromStdString(wtx->data));
        case TransactionRecord::SendToOther:
            return (asAsciiData ? QString::fromStdString(asciiData) : QString::fromStdString(wtx->data));
        case TransactionRecord::SendToSelf:
        default:
            return tr("(n/a)");
    }
}

QVariant TransactionTableModel::addressColor(const TransactionRecord *wtx) const
{
    // Show addresses without label in a less visible color
    switch(wtx->type)
    {
<<<<<<< HEAD
    case TransactionRecord::RecvWithAddress:
    case TransactionRecord::SendToAddress:
    case TransactionRecord::Generated:
    {
        QString label = walletModel->getAddressTableModel()->labelForAddress(QString::fromStdString(wtx->address));
        if(label.isEmpty())
            return COLOR_BAREADDRESS;
    } break;
    case TransactionRecord::SendToSelf:
        return COLOR_BAREADDRESS;
    default:
        break;
=======
        case TransactionRecord::RecvWithAddress:
        case TransactionRecord::SendToAddress:
        case TransactionRecord::Generated:
        {
            QString label = walletModel->getAddressTableModel()->labelForAddress(QString::fromStdString(wtx->address));
            if(label.isEmpty())
                return COLOR_BAREADDRESS;
        } break;
        case TransactionRecord::SendToSelf:
            return COLOR_BAREADDRESS;
        default:
            break;
>>>>>>> 0ea25dfb
    }
    return QVariant();
}

QString TransactionTableModel::formatTxAmount(const TransactionRecord *wtx, bool showUnconfirmed) const
{
    QString str = BitcoinUnits::format(walletModel->getOptionsModel()->getDisplayUnit(), wtx->credit + wtx->debit);
    if(showUnconfirmed)
    {
        if(!wtx->status.countsForBalance)
        {
            str = QString("[") + str + QString("]");
        }
    }
    return QString(str);
}

QVariant TransactionTableModel::txStatusDecoration(const TransactionRecord *wtx) const
{
    switch(wtx->status.status)
    {
<<<<<<< HEAD
    case TransactionStatus::OpenUntilBlock:
    case TransactionStatus::OpenUntilDate:
        return QColor(64,64,255);
    case TransactionStatus::Offline:
        return QColor(192,192,192);
    case TransactionStatus::Unconfirmed:
        return QIcon(":/icons/transaction_0");
    case TransactionStatus::Confirming:
        switch(wtx->status.depth)
        {
            case 1: return QIcon(":/icons/transaction_1");
            case 2: return QIcon(":/icons/transaction_2");
            case 3: return QIcon(":/icons/transaction_3");
            case 4: return QIcon(":/icons/transaction_4");
            default: return QIcon(":/icons/transaction_5");
        };
    case TransactionStatus::Confirmed:
        return QIcon(":/icons/transaction_confirmed");
    case TransactionStatus::Conflicted:
        return QIcon(":/icons/transaction_conflicted");
    case TransactionStatus::Immature: {
        int total = wtx->status.depth + wtx->status.matures_in;
        int part = (wtx->status.depth * 4 / total) + 1;
        return QIcon(QString(":/icons/transaction_%1").arg(part));
    }
    case TransactionStatus::MaturesWarning:
    case TransactionStatus::NotAccepted:
        return QIcon(":/icons/transaction_0");
=======
        case TransactionStatus::OpenUntilBlock:
        case TransactionStatus::OpenUntilDate:
            return QColor(64,64,255);
        case TransactionStatus::Offline:
            return QColor(192,192,192);
        case TransactionStatus::Unconfirmed:
            return QIcon(":/icons/transaction_0");
        case TransactionStatus::Confirming:
            switch(wtx->status.depth)
            {
                case 1: return QIcon(":/icons/transaction_1");
                case 2: return QIcon(":/icons/transaction_2");
                case 3: return QIcon(":/icons/transaction_3");
                case 4: return QIcon(":/icons/transaction_4");
                default: return QIcon(":/icons/transaction_5");
            };
        case TransactionStatus::Confirmed:
            return QIcon(":/icons/transaction_confirmed");
        case TransactionStatus::Conflicted:
            return QIcon(":/icons/transaction_conflicted");
        case TransactionStatus::Immature: {
            int total = wtx->status.depth + wtx->status.matures_in;
            int part = (wtx->status.depth * 4 / total) + 1;
            return QIcon(QString(":/icons/transaction_%1").arg(part));
        }
        case TransactionStatus::MaturesWarning:
        case TransactionStatus::NotAccepted:
            return QIcon(":/icons/transaction_0");
>>>>>>> 0ea25dfb
    }
    return QColor(0,0,0);
}

QString TransactionTableModel::formatTooltip(const TransactionRecord *rec) const
{
    QString tooltip = formatTxStatus(rec) + QString("\n") + formatTxType(rec);
    if(rec->type==TransactionRecord::RecvFromOther || rec->type==TransactionRecord::SendToOther ||
       rec->type==TransactionRecord::SendToAddress || rec->type==TransactionRecord::RecvWithAddress)
    {
        tooltip += QString(" ") + formatTxToAddress(rec, true);
    }
    return tooltip;
}

QVariant TransactionTableModel::data(const QModelIndex &index, int role) const
{
    if(!index.isValid())
        return QVariant();
    TransactionRecord *rec = static_cast<TransactionRecord*>(index.internalPointer());

    switch(role)
    {
    case Qt::DecorationRole:
        switch(index.column())
        {
            case Status:
                return txStatusDecoration(rec);
            case ToAddress:
                return txAddressDecoration(rec);
        }
        break;
    case Qt::DisplayRole:
        switch(index.column())
        {
            case Date:
                return formatTxDate(rec);
            case Type:
                return formatTxType(rec);
            case ToAddress:
                return formatTxToAddress(rec, false);
            case Data:
                return formatTxData(rec);
            case Amount:
                return formatTxAmount(rec);
        }
        break;
    case Qt::EditRole:
        // Edit role is used for sorting, so return the unformatted values
        switch(index.column())
        {
            case Status:
                return QString::fromStdString(rec->status.sortKey);
            case Date:
                return rec->time;
            case Type:
                return formatTxType(rec);
            case ToAddress:
                return formatTxToAddress(rec, true);
            case Data:
                return formatTxData(rec);
            case Amount:
                return rec->credit + rec->debit;
        }
        break;
    case Qt::ToolTipRole:
        return formatTooltip(rec);
    case Qt::TextAlignmentRole:
        return column_alignments[index.column()];
    case Qt::ForegroundRole:
        // Non-confirmed (but not immature) as transactions are grey
        if(!rec->status.countsForBalance && rec->status.status != TransactionStatus::Immature)
        {
            return COLOR_UNCONFIRMED;
        }
        if(index.column() == Amount && (rec->credit+rec->debit) < 0)
        {
            return COLOR_NEGATIVE;
        }
        if(index.column() == ToAddress)
        {
            return addressColor(rec);
        }
        break;
    case TypeRole:
        return rec->type;
    case DateRole:
        return QDateTime::fromTime_t(static_cast<uint>(rec->time));
    case LongDescriptionRole:
        return priv->describe(rec, walletModel->getOptionsModel()->getDisplayUnit());
    case AddressRole:
        return QString::fromStdString(rec->address);
    case DataRole:
        return QString::fromStdString(rec->data);
    case LabelRole:
        return walletModel->getAddressTableModel()->labelForAddress(QString::fromStdString(rec->address));
    case AmountRole:
        return rec->credit + rec->debit;
    case TxIDRole:
        return rec->getTxID();
    case TxHashRole:
        return QString::fromStdString(rec->hash.ToString());
    case ConfirmedRole:
        return rec->status.countsForBalance;
    case FormattedAmountRole:
        return formatTxAmount(rec, false);
    case StatusRole:
        return rec->status.status;
    }
    return QVariant();
}

QVariant TransactionTableModel::headerData(int section, Qt::Orientation orientation, int role) const
{
    if(orientation == Qt::Horizontal)
    {
        if(role == Qt::DisplayRole)
        {
            return columns[section];
        }
        else if (role == Qt::TextAlignmentRole)
        {
            return column_alignments[section];
        } else if (role == Qt::ToolTipRole)
        {
            switch(section)
            {
<<<<<<< HEAD
            case Status:
                return tr("Transaction status. Hover over this field to show number of confirmations.");
            case Date:
                return tr("Date and time that the transaction was received.");
            case Type:
                return tr("Type of transaction.");
            case ToAddress:
                return tr("Destination address of transaction.");
            case Data:
                return tr("Incoming messages");
            case Amount:
                return tr("Amount removed from or added to balance.");
=======
                case Status:
                    return tr("Transaction status. Hover over this field to show number of confirmations.");
                case Date:
                    return tr("Date and time that the transaction was received.");
                case Type:
                    return tr("Type of transaction.");
                case ToAddress:
                    return tr("Destination address of transaction.");
                case Data:
                    return tr("Incoming messages");
                case Amount:
                    return tr("Amount removed from or added to balance.");
>>>>>>> 0ea25dfb
            }
        }
    }
    return QVariant();
}

QModelIndex TransactionTableModel::index(int row, int column, const QModelIndex &parent) const
{
    Q_UNUSED(parent);
    TransactionRecord *data = priv->index(row);
    if(data)
    {
        return createIndex(row, column, priv->index(row));
    }
    else
    {
        return QModelIndex();
    }
}

void TransactionTableModel::updateDisplayUnit()
{
    // emit dataChanged to update Amount column with the current unit
    emit dataChanged(index(0, Amount), index(priv->size()-1, Amount));
}<|MERGE_RESOLUTION|>--- conflicted
+++ resolved
@@ -435,44 +435,11 @@
     }
 }
 
-QString TransactionTableModel::formatTxData(const TransactionRecord *wtx) const
-{
-    std::string asciiData = hexToAscii(wtx->data);
-    switch(wtx->type)
-    {
-        case TransactionRecord::RecvFromOther:
-            return (asAsciiData ? QString::fromStdString(asciiData) : QString::fromStdString(wtx->data));
-        case TransactionRecord::RecvWithAddress:
-        case TransactionRecord::SendToAddress:
-        case TransactionRecord::Generated:
-            return (asAsciiData ? QString::fromStdString(asciiData) : QString::fromStdString(wtx->data));
-        case TransactionRecord::SendToOther:
-            return (asAsciiData ? QString::fromStdString(asciiData) : QString::fromStdString(wtx->data));
-        case TransactionRecord::SendToSelf:
-        default:
-            return tr("(n/a)");
-    }
-}
-
 QVariant TransactionTableModel::addressColor(const TransactionRecord *wtx) const
 {
     // Show addresses without label in a less visible color
     switch(wtx->type)
     {
-<<<<<<< HEAD
-    case TransactionRecord::RecvWithAddress:
-    case TransactionRecord::SendToAddress:
-    case TransactionRecord::Generated:
-    {
-        QString label = walletModel->getAddressTableModel()->labelForAddress(QString::fromStdString(wtx->address));
-        if(label.isEmpty())
-            return COLOR_BAREADDRESS;
-    } break;
-    case TransactionRecord::SendToSelf:
-        return COLOR_BAREADDRESS;
-    default:
-        break;
-=======
         case TransactionRecord::RecvWithAddress:
         case TransactionRecord::SendToAddress:
         case TransactionRecord::Generated:
@@ -485,7 +452,6 @@
             return COLOR_BAREADDRESS;
         default:
             break;
->>>>>>> 0ea25dfb
     }
     return QVariant();
 }
@@ -507,36 +473,6 @@
 {
     switch(wtx->status.status)
     {
-<<<<<<< HEAD
-    case TransactionStatus::OpenUntilBlock:
-    case TransactionStatus::OpenUntilDate:
-        return QColor(64,64,255);
-    case TransactionStatus::Offline:
-        return QColor(192,192,192);
-    case TransactionStatus::Unconfirmed:
-        return QIcon(":/icons/transaction_0");
-    case TransactionStatus::Confirming:
-        switch(wtx->status.depth)
-        {
-            case 1: return QIcon(":/icons/transaction_1");
-            case 2: return QIcon(":/icons/transaction_2");
-            case 3: return QIcon(":/icons/transaction_3");
-            case 4: return QIcon(":/icons/transaction_4");
-            default: return QIcon(":/icons/transaction_5");
-        };
-    case TransactionStatus::Confirmed:
-        return QIcon(":/icons/transaction_confirmed");
-    case TransactionStatus::Conflicted:
-        return QIcon(":/icons/transaction_conflicted");
-    case TransactionStatus::Immature: {
-        int total = wtx->status.depth + wtx->status.matures_in;
-        int part = (wtx->status.depth * 4 / total) + 1;
-        return QIcon(QString(":/icons/transaction_%1").arg(part));
-    }
-    case TransactionStatus::MaturesWarning:
-    case TransactionStatus::NotAccepted:
-        return QIcon(":/icons/transaction_0");
-=======
         case TransactionStatus::OpenUntilBlock:
         case TransactionStatus::OpenUntilDate:
             return QColor(64,64,255);
@@ -565,7 +501,6 @@
         case TransactionStatus::MaturesWarning:
         case TransactionStatus::NotAccepted:
             return QIcon(":/icons/transaction_0");
->>>>>>> 0ea25dfb
     }
     return QColor(0,0,0);
 }
@@ -693,20 +628,6 @@
         {
             switch(section)
             {
-<<<<<<< HEAD
-            case Status:
-                return tr("Transaction status. Hover over this field to show number of confirmations.");
-            case Date:
-                return tr("Date and time that the transaction was received.");
-            case Type:
-                return tr("Type of transaction.");
-            case ToAddress:
-                return tr("Destination address of transaction.");
-            case Data:
-                return tr("Incoming messages");
-            case Amount:
-                return tr("Amount removed from or added to balance.");
-=======
                 case Status:
                     return tr("Transaction status. Hover over this field to show number of confirmations.");
                 case Date:
@@ -719,7 +640,6 @@
                     return tr("Incoming messages");
                 case Amount:
                     return tr("Amount removed from or added to balance.");
->>>>>>> 0ea25dfb
             }
         }
     }
