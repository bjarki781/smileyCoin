//
// Created by Lenovo on 6/15/2020.
//

#include "editservicedialog.h"
#include "ui_editservicedialog.h"

#include "walletmodel.h"
#include "bitcoingui.h"
#include "bitcoinunits.h"
#include "guiutil.h"
#include "base58.h"
#include "guiconstants.h"
#include "coincontroldialog.h"
#include "coincontrol.h"
#include "optionsmodel.h"
#include "sendcoinsentry.h"
#include "sendcoinsdialog.h"
#include "init.h"
#include "servicelistdb.h"

#include <qvalidatedlineedit.h>
#include <wallet.h>


EditServiceDialog::EditServiceDialog(Mode mode, QWidget *parent) :
        QDialog(parent),
        ui(new Ui::EditServiceDialog),
        mode(mode),
        model(0)
{
    ui->setupUi(this);

    switch(mode)
    {
        case NewService:
        {
            ui->ticketForm->hide();
            ui->serviceForm->show();
            setWindowTitle(tr("Create new service"));
            ui->serviceType->addItem("Ticket Sales"); // == ui->serviceType->setItemData(0, "Ticket Sales", Qt::DisplayRole);
            ui->serviceType->addItem("UBI");
            ui->serviceType->addItem("Book Chapter");
            ui->serviceType->addItem("Traceability");
            ui->serviceType->addItem("Nonprofit Organization");
            ui->serviceType->addItem("DEX");

            ui->serviceName->setMaxLength(20);
            ui->sCounterName->setText("20 characters left");

            break;
        }
        case NewTicket:
        {
            ui->ticketDateTime->setDate(QDate::currentDate());
            ui->serviceForm->hide();
            ui->ticketForm->show();
            setWindowTitle(tr("Create new ticket"));

            ServiceList.GetMyServiceAddresses(myServices);
            for(std::multiset< std::pair< std::string, std::tuple<std::string, std::string, std::string> > >::const_iterator it = myServices.begin(); it!=myServices.end(); it++ )
            {
                // If service type is Ticket Sales add to dropdown selection
                if(get<2>(it->second) == "1") {
                    ui->ticketService->addItem(QString::fromStdString(get<1>(it->second)));
                }
            }
            ui->ticketName->setMaxLength(20);
            ui->tCounterName->setText("20 characters left");

            ui->ticketLocation->setMaxLength(20);
            ui->tCounterLoc->setText("20 characters left");

            break;
        }
    }

    connect(ui->serviceName, SIGNAL(textChanged(const QString &)), this, SLOT(sNameCount(const QString &)));
    connect(ui->ticketName, SIGNAL(textChanged(const QString &)), this, SLOT(tNameCount(const QString &)));
    connect(ui->ticketLocation, SIGNAL(textChanged(const QString &)), this, SLOT(tLocationCount(const QString &)));
}

EditServiceDialog::~EditServiceDialog()
{
    delete ui;
}

void EditServiceDialog::setModel(WalletModel *model)
{
    this->model = model;
    if(!model)
        return;
}

void EditServiceDialog::accept()
{
    if(!model)
        return;

     switch(mode)
     {
         case NewService:
         {
             CBitcoinAddress sAddress = CBitcoinAddress(ui->serviceAddress->text().toStdString());
             if (!sAddress.IsValid()) {
                 QMessageBox::warning(this, windowTitle(),
                                      tr("The entered address \"%1\" is not a valid Smileycoin address.").arg(ui->serviceAddress->text()),
                                      QMessageBox::Ok, QMessageBox::Ok);
                 return;
             } 
             
             if (!IsMine(*pwalletMain, sAddress.Get())) {
                 QMessageBox::warning(this, windowTitle(),
                         tr("The entered address \"%1\" does not belong to this wallet. Please use one of your own addresses or create a new one.").arg(ui->serviceAddress->text()),
                         QMessageBox::Ok, QMessageBox::Ok);
                 return;
             }

<<<<<<< HEAD
             ServiceList.GetServiceAddresses(services);
             for(std::multiset< std::pair< std::string, std::tuple<std::string, std::string, std::string> > >::const_iterator s = services.begin(); s!=services.end(); s++ )
             {
                 // If service address already in list
                 if(ui->serviceAddress->text().toStdString() == s->first) {
                     QMessageBox::warning(this, windowTitle(),
                             tr("The entered address \"%1\" is already on service list. Please use another address.").arg(ui->serviceAddress->text()),
                             QMessageBox::Ok, QMessageBox::Ok);
                     return;
                 }
             }

             // Get new service name and convert to hex
             QString serviceName = ui->serviceName->text().toLatin1().toHex();
             // Get new service address and convert to hex
             QString serviceAddress = ui->serviceAddress->text().toLatin1().toHex();
             // Get type of new service and convert to hex
             QString rawServiceType = ui->serviceType->currentText().toLatin1().toHex();

             //std::vector<std::string> typeStr = splitString(rawServiceType.toStdString(), "20");

             // Merge into one string if service type name consists of more than one word
             QString serviceType = "";
             /*if (typeStr.size() > 1) {
                 for (std::string::size_type i = 0; i < typeStr.size(); i++) {
                     serviceType += QString::fromStdString(typeStr.at(i));
                 }
             } else {
                 serviceType = rawServiceType;
             }*/

             if (rawServiceType == "5469636b65742053616c6573") { /* Ticket Sales */
                 serviceType = "31";
             } else if (rawServiceType == "554249") { /* UBI */
                 serviceType = "32";
             } else if (rawServiceType == "426f6f6b2043686170746572") { /* Book Chapter*/
                 serviceType = "33";
             } else if (rawServiceType == "54726163656162696c697479") { /* Traceability */
                 serviceType = "34";
             } else if (rawServiceType == "4e6f6e70726f666974204f7267616e697a6174696f6e") { /* Nonprofit Organization */
                 serviceType = "35";
             } else if (rawServiceType == "444558") { /* DEX */
                 serviceType = "36";
             }
=======
            // Get new service name and convert to hex
            QString serviceName = ui->serviceName->text().toLatin1().toHex();
            // Get new service address and convert to hex
            QString serviceAddress = ui->serviceAddress->text().toLatin1().toHex();
            // Get type of new service and convert to hex
            QString rawServiceType = ui->serviceType->currentText();
            QString serviceType = "";
            if (rawServiceType == QString::fromStdString("Ticket Sales")) {
                serviceType = QString::number(31);
            } else if (rawServiceType == QString::fromStdString("UBI")) {
                serviceType = QString::number(32);
            } else if (rawServiceType == QString::fromStdString("Book Chapter")) {
                serviceType = QString::number(33);
            } else if (rawServiceType == QString::fromStdString("Traceability")) {
                serviceType = QString::number(34);
            } else if (rawServiceType == QString::fromStdString("Nonprofit Organization")) {
                serviceType = QString::number(35);
            } else if (rawServiceType == QString::fromStdString("DEX")) {
                serviceType = QString::number(36);
            }
>>>>>>> a63a7857

             SendCoinsRecipient issuer;
             // Send new service request transaction to official service address
             //issuer.address = QString::fromStdString("B8dytMfspUhgMQUWGgdiR3QT8oUbNS9QVn");
             issuer.address = QString::fromStdString("B9TRXJzgUJZZ5zPZbywtNfZHeu492WWRxc");

             // Start with n = 10 (0.001) to get rid of spam
             issuer.amount = 1000000000;

             // Create op_return in the following form OP_RETURN = "NS serviceName serviceAddress serviceType"
             issuer.data = QString::fromStdString("4e5320") + serviceName +
                           QString::fromStdString("20") + serviceAddress + QString::fromStdString("20") + serviceType;

             QList <SendCoinsRecipient> recipients;
             recipients.append(issuer);

             // Format confirmation message
             QStringList formatted;

             // generate bold amount string
             QString amount = "<b>" + BitcoinUnits::formatWithUnit(model->getOptionsModel()->getDisplayUnit(), issuer.amount);
             amount.append("</b>");

             // generate monospace address string
             QString address2 = "<span style='font-family: monospace;'>" + issuer.address;
             address2.append("</span>");

             QString recipientElement = tr("%1 to %2").arg(amount, address2);

             formatted.append(recipientElement);

             WalletModelTransaction currentTransaction(recipients);
             WalletModel::SendCoinsReturn prepareStatus;
             if (model->getOptionsModel()->getCoinControlFeatures()) // coin control enabled
                 prepareStatus = model->prepareTransaction(currentTransaction, CoinControlDialog::coinControl);
             else
                 prepareStatus = model->prepareTransaction(currentTransaction);

             // process prepareStatus and on error generate message shown to user
             processSendCoinsReturn(prepareStatus,
                                    BitcoinUnits::formatWithUnit(model->getOptionsModel()->getDisplayUnit(),
                                                                 currentTransaction.getTransactionFee()));

             qint64 txFee = currentTransaction.getTransactionFee();
             QString questionString = tr("Are you sure you want to create a new service?");
             questionString.append("<br /><br />%1");

             if (txFee > 0) {
                 // append fee string if a fee is required
                 questionString.append("<hr /><span style='color:#aa0000;'>");
                 questionString.append(BitcoinUnits::formatWithUnit(model->getOptionsModel()->getDisplayUnit(), txFee));
                 questionString.append("</span> ");
                 questionString.append(tr("added as transaction fee"));
             }

             // add total amount in all subdivision units
             questionString.append("<hr />");
             qint64 totalAmount = currentTransaction.getTotalTransactionAmount() + txFee;
             QStringList alternativeUnits;
             foreach(BitcoinUnits::Unit u, BitcoinUnits::availableUnits())
             {
                 if (u != model->getOptionsModel()->getDisplayUnit())
                     alternativeUnits.append(BitcoinUnits::formatWithUnit(u, totalAmount));
             }
             questionString.append(tr("Total Amount %1 (= %2)")
                                           .arg(BitcoinUnits::formatWithUnit(model->getOptionsModel()->getDisplayUnit(),
                                                                             totalAmount))
                                           .arg(alternativeUnits.join(" " + tr("or") + " ")));

             QMessageBox::StandardButton retval = QMessageBox::question(this,
                                                                        tr("Confirm new service"),
                                                                        questionString.arg(formatted.join("<br />")),
                                                                        QMessageBox::Yes | QMessageBox::Cancel,
                                                                        QMessageBox::Cancel);

             if (retval == QMessageBox::Yes) {
                 // now send the prepared transaction
                 WalletModel::SendCoinsReturn sendStatus = model->sendCoins(currentTransaction);
                 processSendCoinsReturn(sendStatus);

                 if (sendStatus.status == WalletModel::OK) {
                     QDialog::accept();
                     CoinControlDialog::coinControl->UnSelectAll();
                 }
             }

             break;
         }
         case NewTicket:
         {

             CBitcoinAddress tAddress = CBitcoinAddress(ui->ticketAddress->text().toStdString());
             if (!tAddress.IsValid()) {
                 QMessageBox::warning(this, windowTitle(),
                         tr("The entered address \"%1\" is not a valid Smileycoin address.").arg(ui->ticketAddress->text()),
                         QMessageBox::Ok, QMessageBox::Ok);
                 return;
             }

             if (!IsMine(*pwalletMain, tAddress.Get())) {
                 QMessageBox::warning(this, windowTitle(),
                         tr("The entered address \"%1\" does not belong to this wallet. Please use one of your own addresses or create a new one.").arg(ui->serviceAddress->text()),
                         QMessageBox::Ok, QMessageBox::Ok);
                 return;
             }

             QString rawTicketService = ui->ticketService->currentText();
             QString rawTicketLoc = ui->ticketLocation->text().toLatin1().toHex();
             QString rawTicketName = ui->ticketName->text().toLatin1().toHex();
             QString ticketDateTime = ui->ticketDateTime->dateTime().toString("dd/MM/yyyyhh:mm").toLatin1().toHex();
             QString ticketPrice = ui->ticketPrice->text().toLatin1().toHex();
             QString ticketAddress = ui->ticketAddress->text().toLatin1().toHex();

             std::vector<std::string> nameStr = splitString(rawTicketName.toStdString(), "20");
             std::vector<std::string> locStr = splitString(rawTicketLoc.toStdString(), "20");

             // Merge into one string if ticket name or ticket location consists of more than one word
             QString ticketName = "";
             if (nameStr.size() > 1) {
                 for (std::string::size_type i = 0; i < nameStr.size(); i++) {
                     ticketName += QString::fromStdString(nameStr.at(i));
                 }
             } else {
                 ticketName = rawTicketName;
             }

             QString ticketLoc = "";
             if (locStr.size() > 1) {
                 for (std::string::size_type i = 0; i < locStr.size(); i++) {
                     ticketLoc += QString::fromStdString(locStr.at(i));
                 }
             } else {
                 ticketLoc = rawTicketLoc;
             }


             QString ticketServiceAddress = "";
             SendCoinsRecipient issuer;
             // Send new ticket to own service address
             for(std::set< std::pair< std::string, std::tuple<std::string, std::string, std::string> > >::const_iterator it = myServices.begin(); it!=myServices.end(); it++ )
             {
                 if(rawTicketService == QString::fromStdString(get<1>(it->second))) {
                     ticketServiceAddress = QString::fromStdString(it->first);
                 }
             }
             issuer.address = ticketServiceAddress;
             // Start with n = 1 to get rid of spam
             issuer.amount = 100000000;

             // Create op_return in the following form OP_RETURN = "new ticket ticketLoc ticketName ticketDate ticketTime ticketPrice ticketAddress"
             issuer.data = QString::fromStdString("6e6577207469636b657420") +
                              ticketLoc + QString::fromStdString("20") +
                              ticketName + QString::fromStdString("20") +
                              ticketDateTime + QString::fromStdString("20") +
                              ticketPrice + QString::fromStdString("20") +
                              ticketAddress;

             QList <SendCoinsRecipient> recipients;
             recipients.append(issuer);

             // Format confirmation message
             QStringList formatted;

             // generate bold amount string
             QString amount = "<b>" + BitcoinUnits::formatWithUnit(model->getOptionsModel()->getDisplayUnit(), issuer.amount);
             amount.append("</b>");

             // generate monospace address string
             QString address2 = "<span style='font-family: monospace;'>" + issuer.address;
             address2.append("</span>");

             QString recipientElement = tr("%1 to %2").arg(amount, address2);

             formatted.append(recipientElement);

             WalletModelTransaction currentTransaction(recipients);
             WalletModel::SendCoinsReturn prepareStatus;
             if (model->getOptionsModel()->getCoinControlFeatures()) // coin control enabled
                 prepareStatus = model->prepareTransaction(currentTransaction, CoinControlDialog::coinControl);
             else
                 prepareStatus = model->prepareTransaction(currentTransaction);

             // process prepareStatus and on error generate message shown to user
             processSendCoinsReturn(prepareStatus,
                                    BitcoinUnits::formatWithUnit(model->getOptionsModel()->getDisplayUnit(),
                                                                 currentTransaction.getTransactionFee()));

             qint64 txFee = currentTransaction.getTransactionFee();
             QString questionString = tr("Are you sure you want to create a new ticket?");
             questionString.append("<br /><br />%1");

             if (txFee > 0) {
                 // append fee string if a fee is required
                 questionString.append("<hr /><span style='color:#aa0000;'>");
                 questionString.append(BitcoinUnits::formatWithUnit(model->getOptionsModel()->getDisplayUnit(), txFee));
                 questionString.append("</span> ");
                 questionString.append(tr("added as transaction fee"));
             }

             // add total amount in all subdivision units
             questionString.append("<hr />");
             qint64 totalAmount = currentTransaction.getTotalTransactionAmount() + txFee;
             QStringList alternativeUnits;
             foreach(BitcoinUnits::Unit u, BitcoinUnits::availableUnits())
             {
                 if (u != model->getOptionsModel()->getDisplayUnit())
                     alternativeUnits.append(BitcoinUnits::formatWithUnit(u, totalAmount));
             }
             questionString.append(tr("Total Amount %1 (= %2)")
                                           .arg(BitcoinUnits::formatWithUnit(model->getOptionsModel()->getDisplayUnit(),
                                                                             totalAmount))
                                           .arg(alternativeUnits.join(" " + tr("or") + " ")));

             QMessageBox::StandardButton retval = QMessageBox::question(this,
                                                                        tr("Confirm new ticket"),
                                                                        questionString.arg(formatted.join("<br />")),
                                                                        QMessageBox::Yes | QMessageBox::Cancel,
                                                                        QMessageBox::Cancel);

             if (retval == QMessageBox::Yes) {
                 // now send the prepared transaction
                 WalletModel::SendCoinsReturn sendStatus = model->sendCoins(currentTransaction);
                 processSendCoinsReturn(sendStatus);

                 if (sendStatus.status == WalletModel::OK) {
                     QDialog::accept();
                     CoinControlDialog::coinControl->UnSelectAll();
                 } else {
                     QDialog::reject();
                 }
             }

             break;
         }
     }
}

void EditServiceDialog::sNameCount(const QString & text) {
    QString text_label = QString("%1 characters left").arg(ui->serviceName->maxLength() - text.size());
    ui->sCounterName->setText(text_label);
}

void EditServiceDialog::tNameCount(const QString & text) {
    QString text_label = QString("%1 characters left").arg(ui->ticketName->maxLength() - text.size());
    ui->tCounterName->setText(text_label);
}

void EditServiceDialog::tLocationCount(const QString & text) {
    QString text_label = QString("%1 characters left").arg(ui->ticketLocation->maxLength() - text.size());
    ui->tCounterLoc->setText(text_label);
}

void EditServiceDialog::processSendCoinsReturn(const WalletModel::SendCoinsReturn &sendCoinsReturn, const QString &msgArg)
{
    QPair<QString, CClientUIInterface::MessageBoxFlags> msgParams;
    // Default to a warning message, override if error message is needed
    msgParams.second = CClientUIInterface::MSG_WARNING;

    // This comment is specific to SendCoinsDialog usage of WalletModel::SendCoinsReturn.
    // WalletModel::TransactionCommitFailed is used only in WalletModel::sendCoins()
    // all others are used only in WalletModel::prepareTransaction()
    switch(sendCoinsReturn.status)
    {
        case WalletModel::InvalidAddress:
            msgParams.first = tr("The entered address \"%1\" is not a valid Smileycoin address.");
            break;
        case WalletModel::AmountWithFeeExceedsBalance:
            msgParams.first = tr("The total exceeds your balance when the %1 transaction fee is included.").arg(msgArg);
            break;
        case WalletModel::TransactionCreationFailed:
            msgParams.first = tr("Transaction creation failed!");
            msgParams.second = CClientUIInterface::MSG_ERROR;
            break;
        case WalletModel::TransactionCommitFailed:
            msgParams.first = tr("The transaction was rejected! This might happen if some of the coins in your wallet were already spent, such as if you used a copy of wallet.dat and coins were spent in the copy but not marked as spent here.");
            msgParams.second = CClientUIInterface::MSG_ERROR;
            break;
            // included to prevent a compiler warning.
        case WalletModel::OK:
        default:
            return;
    }
}<|MERGE_RESOLUTION|>--- conflicted
+++ resolved
@@ -38,7 +38,7 @@
             ui->ticketForm->hide();
             ui->serviceForm->show();
             setWindowTitle(tr("Create new service"));
-            ui->serviceType->addItem("Ticket Sales"); // == ui->serviceType->setItemData(0, "Ticket Sales", Qt::DisplayRole);
+            ui->serviceType->addItem("Ticket Sales");
             ui->serviceType->addItem("UBI");
             ui->serviceType->addItem("Book Chapter");
             ui->serviceType->addItem("Traceability");
@@ -107,8 +107,8 @@
                                       tr("The entered address \"%1\" is not a valid Smileycoin address.").arg(ui->serviceAddress->text()),
                                       QMessageBox::Ok, QMessageBox::Ok);
                  return;
-             } 
-             
+             }
+
              if (!IsMine(*pwalletMain, sAddress.Get())) {
                  QMessageBox::warning(this, windowTitle(),
                          tr("The entered address \"%1\" does not belong to this wallet. Please use one of your own addresses or create a new one.").arg(ui->serviceAddress->text()),
@@ -116,7 +116,6 @@
                  return;
              }
 
-<<<<<<< HEAD
              ServiceList.GetServiceAddresses(services);
              for(std::multiset< std::pair< std::string, std::tuple<std::string, std::string, std::string> > >::const_iterator s = services.begin(); s!=services.end(); s++ )
              {
@@ -134,55 +133,22 @@
              // Get new service address and convert to hex
              QString serviceAddress = ui->serviceAddress->text().toLatin1().toHex();
              // Get type of new service and convert to hex
-             QString rawServiceType = ui->serviceType->currentText().toLatin1().toHex();
-
-             //std::vector<std::string> typeStr = splitString(rawServiceType.toStdString(), "20");
-
-             // Merge into one string if service type name consists of more than one word
+             QString rawServiceType = ui->serviceType->currentText();
              QString serviceType = "";
-             /*if (typeStr.size() > 1) {
-                 for (std::string::size_type i = 0; i < typeStr.size(); i++) {
-                     serviceType += QString::fromStdString(typeStr.at(i));
-                 }
-             } else {
-                 serviceType = rawServiceType;
-             }*/
-
-             if (rawServiceType == "5469636b65742053616c6573") { /* Ticket Sales */
+
+             if (rawServiceType == "Ticket Sales") {
                  serviceType = "31";
-             } else if (rawServiceType == "554249") { /* UBI */
+             } else if (rawServiceType == "UBI") {
                  serviceType = "32";
-             } else if (rawServiceType == "426f6f6b2043686170746572") { /* Book Chapter*/
+             } else if (rawServiceType == "Book Chapter") {
                  serviceType = "33";
-             } else if (rawServiceType == "54726163656162696c697479") { /* Traceability */
+             } else if (rawServiceType == "Traceability") {
                  serviceType = "34";
-             } else if (rawServiceType == "4e6f6e70726f666974204f7267616e697a6174696f6e") { /* Nonprofit Organization */
+             } else if (rawServiceType == "Nonprofit Organization") {
                  serviceType = "35";
-             } else if (rawServiceType == "444558") { /* DEX */
+             } else if (rawServiceType == "DEX") {
                  serviceType = "36";
              }
-=======
-            // Get new service name and convert to hex
-            QString serviceName = ui->serviceName->text().toLatin1().toHex();
-            // Get new service address and convert to hex
-            QString serviceAddress = ui->serviceAddress->text().toLatin1().toHex();
-            // Get type of new service and convert to hex
-            QString rawServiceType = ui->serviceType->currentText();
-            QString serviceType = "";
-            if (rawServiceType == QString::fromStdString("Ticket Sales")) {
-                serviceType = QString::number(31);
-            } else if (rawServiceType == QString::fromStdString("UBI")) {
-                serviceType = QString::number(32);
-            } else if (rawServiceType == QString::fromStdString("Book Chapter")) {
-                serviceType = QString::number(33);
-            } else if (rawServiceType == QString::fromStdString("Traceability")) {
-                serviceType = QString::number(34);
-            } else if (rawServiceType == QString::fromStdString("Nonprofit Organization")) {
-                serviceType = QString::number(35);
-            } else if (rawServiceType == QString::fromStdString("DEX")) {
-                serviceType = QString::number(36);
-            }
->>>>>>> a63a7857
 
              SendCoinsRecipient issuer;
              // Send new service request transaction to official service address
