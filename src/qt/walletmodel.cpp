// Copyright (c) 2011-2014 The Bitcoin developers
// Distributed under the MIT/X11 software license, see the accompanying
// file COPYING or http://www.opensource.org/licenses/mit-license.php.

#include "walletmodel.h"

#include "addresstablemodel.h"
#include "guiconstants.h"
#include "recentrequeststablemodel.h"
#include "transactiontablemodel.h"
#include "servicetablemodel.h"
#include "tickettablemodel.h"

#include "base58.h"
#include "db.h"
#include "keystore.h"
#include "main.h"
#include "rpcserver.h"
#include "sync.h"
#include "ui_interface.h"
#include "wallet.h"
#include "walletdb.h" // for BackupWallet

#include <stdint.h>

#include <QDebug>
#include <QSet>
#include <QTimer>

WalletModel::WalletModel(CWallet *wallet, OptionsModel *optionsModel, QObject *parent) :
    QObject(parent), wallet(wallet), optionsModel(optionsModel), addressTableModel(0),
    serviceTableModel(0),
    ticketTableModel(0),
    transactionTableModel(0),
    recentRequestsTableModel(0),
    cachedBalance(0), cachedUnconfirmedBalance(0), cachedImmatureBalance(0),
    cachedNumTransactions(0),
    cachedEncryptionStatus(Unencrypted),
    cachedNumBlocks(0)
{
    addressTableModel = new AddressTableModel(wallet, this);
    serviceTableModel = new ServiceTableModel(true, wallet, this);
    ticketTableModel = new TicketTableModel(wallet, this);
    transactionTableModel = new TransactionTableModel(wallet, this);
    recentRequestsTableModel = new RecentRequestsTableModel(wallet, this);

    // This timer will be fired repeatedly to update the balance
    pollTimer = new QTimer(this);
    connect(pollTimer, SIGNAL(timeout()), this, SLOT(pollBalanceChanged()));
    pollTimer->start(MODEL_UPDATE_DELAY);

    subscribeToCoreSignals();
}

WalletModel::~WalletModel()
{
    unsubscribeFromCoreSignals();
}

qint64 WalletModel::getBalance(const CCoinControl *coinControl) const
{
    if (coinControl)
    {
        qint64 nBalance = 0;
        std::vector<COutput> vCoins;
        wallet->AvailableCoins(vCoins, true, coinControl);
        BOOST_FOREACH(const COutput& out, vCoins)
            nBalance += out.tx->vout[out.i].nValue;

        return nBalance;
    }

    return wallet->GetBalance();
}

qint64 WalletModel::getUnconfirmedBalance() const
{
    return wallet->GetUnconfirmedBalance();
}

qint64 WalletModel::getImmatureBalance() const
{
    return wallet->GetImmatureBalance();
}

int WalletModel::getNumTransactions() const
{
    int numTransactions = 0;
    {
        LOCK(wallet->cs_wallet);
        // the size of mapWallet contains the number of unique transaction IDs
        // (e.g. payments to yourself generate 2 transactions, but both share the same transaction ID)
        numTransactions = wallet->mapWallet.size();
    }
    return numTransactions;
}

void WalletModel::updateStatus()
{
    EncryptionStatus newEncryptionStatus = getEncryptionStatus();

    if(cachedEncryptionStatus != newEncryptionStatus)
        emit encryptionStatusChanged(newEncryptionStatus);
}

void WalletModel::pollBalanceChanged()
{
    // Get required locks upfront. This avoids the GUI from getting stuck on
    // periodical polls if the core is holding the locks for a longer time -
    // for example, during a wallet rescan.
    TRY_LOCK(cs_main, lockMain);
    if(!lockMain)
        return;
    TRY_LOCK(wallet->cs_wallet, lockWallet);
    if(!lockWallet)
        return;

    if(chainActive.Height() != cachedNumBlocks)
    {
        // Balance and number of transactions might have changed
        cachedNumBlocks = chainActive.Height();

        checkBalanceChanged();
        if(transactionTableModel)
            transactionTableModel->updateConfirmations();
    }
}

void WalletModel::checkBalanceChanged()
{
    qint64 newBalance = getBalance();
    qint64 newUnconfirmedBalance = getUnconfirmedBalance();
    qint64 newImmatureBalance = getImmatureBalance();

    if(cachedBalance != newBalance || cachedUnconfirmedBalance != newUnconfirmedBalance || cachedImmatureBalance != newImmatureBalance)
    {
        cachedBalance = newBalance;
        cachedUnconfirmedBalance = newUnconfirmedBalance;
        cachedImmatureBalance = newImmatureBalance;
        emit balanceChanged(newBalance, newUnconfirmedBalance, newImmatureBalance);
    }
}

void WalletModel::updateTransaction(const QString &hash, int status)
{
    if(transactionTableModel)
        transactionTableModel->updateTransaction(hash, status);

    // Balance and number of transactions might have changed
    checkBalanceChanged();

    int newNumTransactions = getNumTransactions();
    if(cachedNumTransactions != newNumTransactions)
    {
        cachedNumTransactions = newNumTransactions;
        emit numTransactionsChanged(newNumTransactions);
    }
}

void WalletModel::updateAddressBook(const QString &address, const QString &label,
        bool isMine, const QString &purpose, int status)
{
    if(addressTableModel)
        addressTableModel->updateEntry(address, label, isMine, purpose, status);
}

void WalletModel::updateServicePage(const QString &serviceName, const QString &serviceAddress,
        const QString &serviceType, int status)
{
    if(serviceTableModel)
        serviceTableModel->updateEntry(serviceName, serviceAddress, serviceType, status);
}

void WalletModel::updateTicketPage(const QString &name, const QString &location, const QString &datetime,
                                   const QString &price, const QString &address, const QString &service, int status)
{
    if(ticketTableModel)
        ticketTableModel->updateTicketEntry(name, location, datetime, price, address, service, status);
}

bool WalletModel::validateAddress(const QString &address)
{
    CBitcoinAddress addressParsed(address.toStdString());
    return addressParsed.IsValid();
}

WalletModel::SendCoinsReturn WalletModel::prepareTransaction(WalletModelTransaction &transaction, const CCoinControl *coinControl)
{
    qint64 total = 0;
    QList<SendCoinsRecipient> recipients = transaction.getRecipients();
    std::vector<std::pair<CScript, int64_t> > vecSend;
    int64_t DEFAULT_AMOUNT = 0;
    std::string txData = "";

    if(recipients.empty())
    {
        return OK;
    }

    QSet<QString> setAddress; // Used to detect duplicates
    int nAddresses = 0;

    // Pre-check input data for validity
    foreach(const SendCoinsRecipient &rcp, recipients)
    {
        if (rcp.paymentRequest.IsInitialized())
        {   // PaymentRequest...
            int64_t subtotal = 0;
            const payments::PaymentDetails& details = rcp.paymentRequest.getDetails();
            for (int i = 0; i < details.outputs_size(); i++)
            {
                const payments::Output& out = details.outputs(i);
                if (out.amount() <= 0) continue;
                subtotal += out.amount();
                const unsigned char* scriptStr = (const unsigned char*)out.script().data();
                CScript scriptPubKey(scriptStr, scriptStr+out.script().size());
                vecSend.push_back(std::pair<CScript, int64_t>(scriptPubKey, out.amount()));
            }
            if (subtotal <= 0)
            {
                return InvalidAmount;
            }
            total += subtotal;
        }
        else
        {   // User-entered bitcoin address / amount:
            if(!validateAddress(rcp.address))
            {
                return InvalidAddress;
            }
            if(rcp.amount <= 0)
            {
                return InvalidAmount;
            }
            setAddress.insert(rcp.address);
            ++nAddresses;

            CScript scriptPubKey;
            scriptPubKey.SetDestination(CBitcoinAddress(rcp.address.toStdString()).Get());

            if (rcp.data.length() > 0) {
                txData = rcp.data.toStdString();
            }

            vecSend.push_back(std::pair<CScript, int64_t>(scriptPubKey, rcp.amount));

            total += rcp.amount;
        }
    }
    if(setAddress.size() != nAddresses)
    {
        return DuplicateAddress;
    }

    qint64 nBalance = getBalance(coinControl);

    if(total > nBalance)
    {
        return AmountExceedsBalance;
    }

    if((total + nTransactionFee) > nBalance)
    {
        transaction.setTransactionFee(nTransactionFee);
        return SendCoinsReturn(AmountWithFeeExceedsBalance);
    }

    {
        LOCK2(cs_main, wallet->cs_wallet);

        transaction.newPossibleKeyChange(wallet);
        int64_t nFeeRequired = 0;
        std::string strFailReason;

        CWalletTx *newTx = transaction.getTransaction();
        CReserveKey *keyChange = transaction.getPossibleKeyChange();

        if(txData.length() > 0) {
            vector<string> str;
            int64_t amount = 0;

            str.push_back(txData);
            vector<unsigned char> data = ParseHexV(str[0], "Data");

            vecSend.push_back(std::pair<CScript, int64_t>(CScript() << OP_RETURN << data, max(DEFAULT_AMOUNT, amount) * COIN));
        }

        bool fCreated = wallet->CreateTransaction(vecSend, *newTx, *keyChange, nFeeRequired, strFailReason, coinControl);
        transaction.setTransactionFee(nFeeRequired);

        if(!fCreated)
        {
            if((total + nFeeRequired) > nBalance)
            {
                return SendCoinsReturn(AmountWithFeeExceedsBalance);
            }
            emit message(tr("Send Coins"), QString::fromStdString(strFailReason),
                         CClientUIInterface::MSG_ERROR);
            return TransactionCreationFailed;
        }
    }

    return SendCoinsReturn(OK);
}

WalletModel::SendCoinsReturn WalletModel::sendCoins(WalletModelTransaction &transaction)
{
    QByteArray transaction_array; /* store serialized transaction */

    {
        LOCK2(cs_main, wallet->cs_wallet);
        CWalletTx *newTx = transaction.getTransaction();

        // Store PaymentRequests in wtx.vOrderForm in wallet.
        foreach(const SendCoinsRecipient &rcp, transaction.getRecipients())
        {
            if (rcp.paymentRequest.IsInitialized())
            {
                std::string key("PaymentRequest");
                std::string value;
                rcp.paymentRequest.SerializeToString(&value);
                newTx->vOrderForm.push_back(make_pair(key, value));
            }
            else if (!rcp.message.isEmpty()) // Message from normal bitcoin:URI (bitcoin:123...?message=example)
                newTx->vOrderForm.push_back(make_pair("Message", rcp.message.toStdString()));

            if (!rcp.data.isEmpty())
                newTx->vOrderForm.push_back(make_pair("Data", rcp.data.toStdString()));
        }

        CReserveKey *keyChange = transaction.getPossibleKeyChange();
        if(!wallet->CommitTransaction(*newTx, *keyChange))
            return TransactionCommitFailed;

        CTransaction* t = (CTransaction*)newTx;
        CDataStream ssTx(SER_NETWORK, PROTOCOL_VERSION);
        ssTx << *t;
        transaction_array.append(&(ssTx[0]), ssTx.size());
    }

    // Add addresses / update labels that we've sent to to the address book,
    // and emit coinsSent signal for each recipient
    foreach(const SendCoinsRecipient &rcp, transaction.getRecipients())
    {
        // Don't touch the address book when we have a payment request
        if (!rcp.paymentRequest.IsInitialized())
        {
            std::string strAddress = rcp.address.toStdString();
            CTxDestination dest = CBitcoinAddress(strAddress).Get();
            std::string strLabel = rcp.label.toStdString();
            {
                LOCK(wallet->cs_wallet);

                std::map<CTxDestination, CAddressBookData>::iterator mi = wallet->mapAddressBook.find(dest);

                // Check if we have a new address or an updated label
                if (mi == wallet->mapAddressBook.end())
                {
                    wallet->SetAddressBook(dest, strLabel, "send");
                }
                else if (mi->second.name != strLabel)
                {
                    wallet->SetAddressBook(dest, strLabel, ""); // "" means don't change purpose
                }
            }
        }
        emit coinsSent(wallet, rcp, transaction_array);
    }

    return SendCoinsReturn(OK);
}

OptionsModel *WalletModel::getOptionsModel()
{
    return optionsModel;
}

AddressTableModel *WalletModel::getAddressTableModel()
{
    return addressTableModel;
}

ServiceTableModel *WalletModel::getServiceTableModel()
{
    return serviceTableModel;
}

TicketTableModel *WalletModel::getTicketTableModel()
{
    return ticketTableModel;
}

TransactionTableModel *WalletModel::getTransactionTableModel()
{
    return transactionTableModel;
}

RecentRequestsTableModel *WalletModel::getRecentRequestsTableModel()
{
    return recentRequestsTableModel;
}

WalletModel::EncryptionStatus WalletModel::getEncryptionStatus() const
{
    if(!wallet->IsCrypted())
    {
        return Unencrypted;
    }
    else if(wallet->IsLocked())
    {
        return Locked;
    }
    else
    {
        return Unlocked;
    }
}

bool WalletModel::setWalletEncrypted(bool encrypted, const SecureString &passphrase)
{
    if(encrypted)
    {
        // Encrypt
        return wallet->EncryptWallet(passphrase);
    }
    else
    {
        // Decrypt -- TODO; not supported yet
        return false;
    }
}

bool WalletModel::setWalletLocked(bool locked, const SecureString &passPhrase)
{
    if(locked)
    {
        // Lock
        return wallet->Lock();
    }
    else
    {
        // Unlock
        return wallet->Unlock(passPhrase);
    }
}

bool WalletModel::changePassphrase(const SecureString &oldPass, const SecureString &newPass)
{
    bool retval;
    {
        LOCK(wallet->cs_wallet);
        wallet->Lock(); // Make sure wallet is locked before attempting pass change
        retval = wallet->ChangeWalletPassphrase(oldPass, newPass);
    }
    return retval;
}

bool WalletModel::backupWallet(const QString &filename)
{
    return BackupWallet(*wallet, filename.toLocal8Bit().data());
}

// Handlers for core signals
static void NotifyKeyStoreStatusChanged(WalletModel *walletmodel, CCryptoKeyStore *wallet)
{
    qDebug() << "NotifyKeyStoreStatusChanged";
    QMetaObject::invokeMethod(walletmodel, "updateStatus", Qt::QueuedConnection);
}

static void NotifyAddressBookChanged(WalletModel *walletmodel, CWallet *wallet,
        const CTxDestination &address, const std::string &label, bool isMine,
        const std::string &purpose, ChangeType status)
{
    QString strAddress = QString::fromStdString(CBitcoinAddress(address).ToString());
    QString strLabel = QString::fromStdString(label);
    QString strPurpose = QString::fromStdString(purpose);

    qDebug() << "NotifyAddressBookChanged : " + strAddress + " " + strLabel + " isMine=" + QString::number(isMine) + " purpose=" + strPurpose + " status=" + QString::number(status);
    QMetaObject::invokeMethod(walletmodel, "updateAddressBook", Qt::QueuedConnection,
                              Q_ARG(QString, strAddress),
                              Q_ARG(QString, strLabel),
                              Q_ARG(bool, isMine),
                              Q_ARG(QString, strPurpose),
                              Q_ARG(int, status));
}

static void NotifyServicePageChanged(WalletModel *walletmodel, CWallet *wallet, const std::string &name,
                                    const std::string &address, const std::string &type,
                                    ChangeType status)
{
<<<<<<< HEAD
    LogPrintStr("NOTIFYSERVICEPAGECHANGED1");
    QString strName = QString::fromStdString(name);
    //QString strAddress = QString::fromStdString(CBitcoinAddress(address).ToString());
    QString strAddress = QString::fromStdString(address);
    QString strType = QString::fromStdString(type);
    LogPrintStr("NOTIFYSERVICEPAGECHANGED2");
=======
    QString strName = QString::fromStdString(name);
    QString strAddress = QString::fromStdString(address);
    QString strType = QString::fromStdString(type);
>>>>>>> 0ea25dfb

    QMetaObject::invokeMethod(walletmodel, "updateServicePage", Qt::QueuedConnection,
                              Q_ARG(QString, strName),
                              Q_ARG(QString, strAddress),
                              Q_ARG(QString, strType),
                              Q_ARG(int, status));
}

static void NotifyTicketPageChanged(WalletModel *walletmodel, CWallet *wallet, const std::string &name,
        const std::string &location, const std::string &datetime, const std::string &price, const std::string &address,
        const std::string &service, ChangeType status)
{
    QString strName = QString::fromStdString(name);
    QString strLocation = QString::fromStdString(location);
    QString strDateTime = QString::fromStdString(datetime);
    QString strPrice = QString::fromStdString(price);
    QString strAddress = QString::fromStdString(address);
    QString strService = QString::fromStdString(service);

    QMetaObject::invokeMethod(walletmodel, "updateTicketPage", Qt::QueuedConnection,
                              Q_ARG(QString, strName),
                              Q_ARG(QString, strLocation),
                              Q_ARG(QString, strDateTime),
                              Q_ARG(QString, strPrice),
                              Q_ARG(QString, strAddress),
                              Q_ARG(QString, strService),
                              Q_ARG(int, status));
}

// queue notifications to show a non freezing progress dialog e.g. for rescan
static bool fQueueNotifications = false;
static std::vector<std::pair<uint256, ChangeType> > vQueueNotifications;
static void NotifyTransactionChanged(WalletModel *walletmodel, CWallet *wallet, const uint256 &hash, ChangeType status)
{
    if (fQueueNotifications)
    {
        vQueueNotifications.push_back(make_pair(hash, status));
        return;
    }

    QString strHash = QString::fromStdString(hash.GetHex());

    qDebug() << "NotifyTransactionChanged : " + strHash + " status= " + QString::number(status);
    QMetaObject::invokeMethod(walletmodel, "updateTransaction", Qt::QueuedConnection,
                              Q_ARG(QString, strHash),
                              Q_ARG(int, status));
}

static void ShowProgress(WalletModel *walletmodel, const std::string &title, int nProgress)
{
    // emits signal "showProgress"
    QMetaObject::invokeMethod(walletmodel, "showProgress", Qt::QueuedConnection,
                              Q_ARG(QString, QString::fromStdString(title)),
                              Q_ARG(int, nProgress));

    if (nProgress == 0)
        fQueueNotifications = true;

    if (nProgress == 100)
    {
        fQueueNotifications = false;
        BOOST_FOREACH(const PAIRTYPE(uint256, ChangeType)& notification, vQueueNotifications)
            NotifyTransactionChanged(walletmodel, NULL, notification.first, notification.second);
        std::vector<std::pair<uint256, ChangeType> >().swap(vQueueNotifications); // clear
    }
}

void WalletModel::subscribeToCoreSignals()
{
    // Connect signals to wallet
    wallet->NotifyStatusChanged.connect(boost::bind(&NotifyKeyStoreStatusChanged, this, _1));
    wallet->NotifyAddressBookChanged.connect(boost::bind(NotifyAddressBookChanged, this, _1, _2, _3, _4, _5, _6));
    wallet->NotifyServicePageChanged.connect(boost::bind(NotifyServicePageChanged, this, _1, _2, _3, _4, _5 ));
    wallet->NotifyTicketPageChanged.connect(boost::bind(NotifyTicketPageChanged, this, _1, _2, _3, _4, _5, _6, _7, _8));
    wallet->NotifyTransactionChanged.connect(boost::bind(NotifyTransactionChanged, this, _1, _2, _3));
    wallet->ShowProgress.connect(boost::bind(ShowProgress, this, _1, _2));
}

void WalletModel::unsubscribeFromCoreSignals()
{
    // Disconnect signals from wallet
    wallet->NotifyStatusChanged.disconnect(boost::bind(&NotifyKeyStoreStatusChanged, this, _1));
    wallet->NotifyAddressBookChanged.disconnect(boost::bind(NotifyAddressBookChanged, this, _1, _2, _3, _4, _5, _6));
    wallet->NotifyServicePageChanged.disconnect(boost::bind(NotifyServicePageChanged, this, _1, _2, _3, _4, _5));
    wallet->NotifyTicketPageChanged.disconnect(boost::bind(NotifyTicketPageChanged, this, _1, _2, _3, _4, _5, _6, _7, _8));
    wallet->NotifyTransactionChanged.disconnect(boost::bind(NotifyTransactionChanged, this, _1, _2, _3));
    wallet->ShowProgress.disconnect(boost::bind(ShowProgress, this, _1, _2));
}

// WalletModel::UnlockContext implementation
WalletModel::UnlockContext WalletModel::requestUnlock()
{
    bool was_locked = getEncryptionStatus() == Locked;
    if(was_locked)
    {
        // Request UI to unlock wallet
        emit requireUnlock();
    }
    // If wallet is still locked, unlock was failed or cancelled, mark context as invalid
    bool valid = getEncryptionStatus() != Locked;

    return UnlockContext(this, valid, was_locked);
}

WalletModel::UnlockContext::UnlockContext(WalletModel *wallet, bool valid, bool relock):
        wallet(wallet),
        valid(valid),
        relock(relock)
{
}

WalletModel::UnlockContext::~UnlockContext()
{
    if(valid && relock)
    {
        wallet->setWalletLocked(true);
    }
}

void WalletModel::UnlockContext::CopyFrom(const UnlockContext& rhs)
{
    // Transfer context; old object no longer relocks wallet
    *this = rhs;
    rhs.relock = false;
}

bool WalletModel::getPubKey(const CKeyID &address, CPubKey& vchPubKeyOut) const
{
    return wallet->GetPubKey(address, vchPubKeyOut);
}

// returns a list of COutputs from COutPoints
void WalletModel::getOutputs(const std::vector<COutPoint>& vOutpoints, std::vector<COutput>& vOutputs)
{
    LOCK2(cs_main, wallet->cs_wallet);
    BOOST_FOREACH(const COutPoint& outpoint, vOutpoints)
    {
        if (!wallet->mapWallet.count(outpoint.hash)) continue;
        int nDepth = wallet->mapWallet[outpoint.hash].GetDepthInMainChain();
        if (nDepth < 0) continue;
        COutput out(&wallet->mapWallet[outpoint.hash], outpoint.n, nDepth);
        vOutputs.push_back(out);
    }
}

bool WalletModel::isSpent(const COutPoint& outpoint) const
{
    LOCK2(cs_main, wallet->cs_wallet);
    return wallet->IsSpent(outpoint.hash, outpoint.n);
}

// AvailableCoins + LockedCoins grouped by wallet address (put change in one group with wallet address)
void WalletModel::listCoins(std::map<QString, std::vector<COutput> >& mapCoins) const
{
    std::vector<COutput> vCoins;
    wallet->AvailableCoins(vCoins);

    LOCK2(cs_main, wallet->cs_wallet); // ListLockedCoins, mapWallet
    std::vector<COutPoint> vLockedCoins;
    wallet->ListLockedCoins(vLockedCoins);

    // add locked coins
    BOOST_FOREACH(const COutPoint& outpoint, vLockedCoins)
    {
        if (!wallet->mapWallet.count(outpoint.hash)) continue;
        int nDepth = wallet->mapWallet[outpoint.hash].GetDepthInMainChain();
        if (nDepth < 0) continue;
        COutput out(&wallet->mapWallet[outpoint.hash], outpoint.n, nDepth);
        vCoins.push_back(out);
    }

    BOOST_FOREACH(const COutput& out, vCoins)
    {
        COutput cout = out;

        while (wallet->IsChange(cout.tx->vout[cout.i]) && cout.tx->vin.size() > 0 && wallet->IsMine(cout.tx->vin[0]))
        {
            if (!wallet->mapWallet.count(cout.tx->vin[0].prevout.hash)) break;
            cout = COutput(&wallet->mapWallet[cout.tx->vin[0].prevout.hash], cout.tx->vin[0].prevout.n, 0);
        }

        CTxDestination address;
        if(!ExtractDestination(cout.tx->vout[cout.i].scriptPubKey, address)) continue;
        mapCoins[CBitcoinAddress(address).ToString().c_str()].push_back(out);
    }
}

bool WalletModel::isLockedCoin(uint256 hash, unsigned int n) const
{
    LOCK2(cs_main, wallet->cs_wallet);
    return wallet->IsLockedCoin(hash, n);
}

void WalletModel::lockCoin(COutPoint& output)
{
    LOCK2(cs_main, wallet->cs_wallet);
    wallet->LockCoin(output);
}

void WalletModel::unlockCoin(COutPoint& output)
{
    LOCK2(cs_main, wallet->cs_wallet);
    wallet->UnlockCoin(output);
}

void WalletModel::listLockedCoins(std::vector<COutPoint>& vOutpts)
{
    LOCK2(cs_main, wallet->cs_wallet);
    wallet->ListLockedCoins(vOutpts);
}

void WalletModel::loadReceiveRequests(std::vector<std::string>& vReceiveRequests)
{
    LOCK(wallet->cs_wallet);
    BOOST_FOREACH(const PAIRTYPE(CTxDestination, CAddressBookData)& item, wallet->mapAddressBook)
        BOOST_FOREACH(const PAIRTYPE(std::string, std::string)& item2, item.second.destdata)
            if (item2.first.size() > 2 && item2.first.substr(0,2) == "rr") // receive request
                vReceiveRequests.push_back(item2.second);
}

bool WalletModel::saveReceiveRequest(const std::string &sAddress, const int64_t nId, const std::string &sRequest)
{
    CTxDestination dest = CBitcoinAddress(sAddress).Get();

    std::stringstream ss;
    ss << nId;
    std::string key = "rr" + ss.str(); // "rr" prefix = "receive request" in destdata

    LOCK(wallet->cs_wallet);
    if (sRequest.empty())
        return wallet->EraseDestData(dest, key);
    else
        return wallet->AddDestData(dest, key, sRequest);
}<|MERGE_RESOLUTION|>--- conflicted
+++ resolved
@@ -488,18 +488,9 @@
                                     const std::string &address, const std::string &type,
                                     ChangeType status)
 {
-<<<<<<< HEAD
-    LogPrintStr("NOTIFYSERVICEPAGECHANGED1");
-    QString strName = QString::fromStdString(name);
-    //QString strAddress = QString::fromStdString(CBitcoinAddress(address).ToString());
-    QString strAddress = QString::fromStdString(address);
-    QString strType = QString::fromStdString(type);
-    LogPrintStr("NOTIFYSERVICEPAGECHANGED2");
-=======
     QString strName = QString::fromStdString(name);
     QString strAddress = QString::fromStdString(address);
     QString strType = QString::fromStdString(type);
->>>>>>> 0ea25dfb
 
     QMetaObject::invokeMethod(walletmodel, "updateServicePage", Qt::QueuedConnection,
                               Q_ARG(QString, strName),
