--- conflicted
+++ resolved
@@ -181,11 +181,7 @@
     if (strMethod == "verifychain"            && n > 1) ConvertTo<int64_t>(params[1]);
     if (strMethod == "keypoolrefill"          && n > 0) ConvertTo<int64_t>(params[0]);
     if (strMethod == "getrawmempool"          && n > 0) ConvertTo<bool>(params[0]);
-<<<<<<< HEAD
-    if (strMethod == "sendtoteitur"           && n > 0) ConvertTo<double>(params[0]);
-=======
     if (strMethod == "sendencryptedmessage"   && n > 1) ConvertTo<double>(params[1]);
->>>>>>> 35a68220
 
     return params;
 }
