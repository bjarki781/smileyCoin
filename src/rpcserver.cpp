// Copyright (c) 2010 Satoshi Nakamoto
// Copyright (c) 2009-2014 The Bitcoin developers
// Distributed under the MIT/X11 software license, see the accompanying
// file COPYING or http://www.opensource.org/licenses/mit-license.php.

#include "rpcserver.h"

#include "base58.h"
#include "init.h"
#include "main.h"
#include "ui_interface.h"
#include "util.h"
#ifdef ENABLE_WALLET
#include "wallet.h"
#endif

#include <boost/algorithm/string.hpp>
#include <boost/asio.hpp>
#include <boost/asio/ssl.hpp>
#include <boost/bind.hpp>
#include <boost/filesystem.hpp>
#include <boost/foreach.hpp>
#include <boost/iostreams/concepts.hpp>
#include <boost/iostreams/stream.hpp>
#include <boost/shared_ptr.hpp>
#include "json/json_spirit_writer_template.h"

using namespace std;
using namespace boost;
using namespace boost::asio;
using namespace json_spirit;

static std::string strRPCUserColonPass;

// These are created by StartRPCThreads, destroyed in StopRPCThreads
static asio::io_service* rpc_io_service = NULL;
static map<string, boost::shared_ptr<deadline_timer> > deadlineTimers;
static ssl::context* rpc_ssl_context = NULL;
static boost::thread_group* rpc_worker_group = NULL;
static boost::asio::io_service::work *rpc_dummy_work = NULL;
static std::vector< boost::shared_ptr<ip::tcp::acceptor> > rpc_acceptors;

void RPCTypeCheck(const Array& params,
                  const list<Value_type>& typesExpected,
                  bool fAllowNull)
{
    unsigned int i = 0;
    BOOST_FOREACH(Value_type t, typesExpected)
    {
        if (params.size() <= i)
            break;

        const Value& v = params[i];
        if (!((v.type() == t) || (fAllowNull && (v.type() == null_type))))
        {
            string err = strprintf("Expected type %s, got %s",
                                   Value_type_name[t], Value_type_name[v.type()]);
            throw JSONRPCError(RPC_TYPE_ERROR, err);
        }
        i++;
    }
}

void RPCTypeCheck(const Object& o,
                  const map<string, Value_type>& typesExpected,
                  bool fAllowNull)
{
    BOOST_FOREACH(const PAIRTYPE(string, Value_type)& t, typesExpected)
    {
        const Value& v = find_value(o, t.first);
        if (!fAllowNull && v.type() == null_type)
            throw JSONRPCError(RPC_TYPE_ERROR, strprintf("Missing %s", t.first));

        if (!((v.type() == t.second) || (fAllowNull && (v.type() == null_type))))
        {
            string err = strprintf("Expected type %s for %s, got %s",
                                   Value_type_name[t.second], t.first, Value_type_name[v.type()]);
            throw JSONRPCError(RPC_TYPE_ERROR, err);
        }
    }
}

int64_t AmountFromValue(const Value& value)
{
    double dAmount = value.get_real();
    if (dAmount <= 0.0 || dAmount > 50000000000.0)
        throw JSONRPCError(RPC_TYPE_ERROR, "Invalid amount");
    int64_t nAmount = roundint64(dAmount * COIN);
    if (!MoneyRange(nAmount))
        throw JSONRPCError(RPC_TYPE_ERROR, "Invalid amount");
    return nAmount;
}

Value ValueFromAmount(int64_t amount)
{
    return (double)amount / (double)COIN;
}

std::string HexBits(unsigned int nBits)
{
    union {
        int32_t nBits;
        char cBits[4];
    } uBits;
    uBits.nBits = htonl((int32_t)nBits);
    return HexStr(BEGIN(uBits.cBits), END(uBits.cBits));
}

uint256 ParseHashV(const Value& v, string strName)
{
    string strHex;
    if (v.type() == str_type)
        strHex = v.get_str();
    if (!IsHex(strHex)) // Note: IsHex("") is false
        throw JSONRPCError(RPC_INVALID_PARAMETER, strName+" must be hexadecimal string (not '"+strHex+"')");
    uint256 result;
    result.SetHex(strHex);
    return result;
}
uint256 ParseHashO(const Object& o, string strKey)
{
    return ParseHashV(find_value(o, strKey), strKey);
}
vector<unsigned char> ParseHexV(const Value& v, string strName)
{
    string strHex;
    if (v.type() == str_type)
        strHex = v.get_str();
    if (!IsHex(strHex))
        throw JSONRPCError(RPC_INVALID_PARAMETER, strName+" must be hexadecimal string (not '"+strHex+"')");
    return ParseHex(strHex);
}
vector<unsigned char> ParseHexO(const Object& o, string strKey)
{
    return ParseHexV(find_value(o, strKey), strKey);
}


///
/// Note: This interface may still be subject to change.
///

string CRPCTable::help(string strCommand) const
{
    string strRet;
    set<rpcfn_type> setDone;
    for (map<string, const CRPCCommand*>::const_iterator mi = mapCommands.begin(); mi != mapCommands.end(); ++mi)
    {
        const CRPCCommand *pcmd = mi->second;
        string strMethod = mi->first;
        // We already filter duplicates, but these deprecated screw up the sort order
        if (strMethod.find("label") != string::npos)
            continue;
        if (strCommand != "" && strMethod != strCommand)
            continue;
#ifdef ENABLE_WALLET
        if (pcmd->reqWallet && !pwalletMain)
            continue;
#endif

        try
        {
            Array params;
            rpcfn_type pfn = pcmd->actor;
            if (setDone.insert(pfn).second)
                (*pfn)(params, true);
        }
        catch (std::exception& e)
        {
            // Help text is returned in an exception
            string strHelp = string(e.what());
            if (strCommand == "")
                if (strHelp.find('\n') != string::npos)
                    strHelp = strHelp.substr(0, strHelp.find('\n'));
            strRet += strHelp + "\n";
        }
    }
    if (strRet == "")
        strRet = strprintf("help: unknown command: %s\n", strCommand);
    strRet = strRet.substr(0,strRet.size()-1);
    return strRet;
}

Value help(const Array& params, bool fHelp)
{
    if (fHelp || params.size() > 1)
        throw runtime_error(
            "help ( \"command\" )\n"
            "\nList all commands, or get help for a specified command.\n"
            "\nArguments:\n"
            "1. \"command\"     (string, optional) The command to get help on\n"
            "\nResult:\n"
            "\"text\"     (string) The help text\n"
        );

    string strCommand;
    if (params.size() > 0)
        strCommand = params[0].get_str();

    return tableRPC.help(strCommand);
}


Value stop(const Array& params, bool fHelp)
{
    // Accept the deprecated and ignored 'detach' boolean argument
    if (fHelp || params.size() > 1)
        throw runtime_error(
            "stop\n"
            "\nStop Smileycoin server.");
    // Shutdown will take long enough that the response should get back
    StartShutdown();
    return "Smileycoin server stopping";
}



//
// Call Table
//


static const CRPCCommand vRPCCommands[] =
{ //  name                      actor (function)         okSafeMode threadSafe reqWallet
  //  ------------------------  -----------------------  ---------- ---------- ---------
    /* Overall control/query calls */
    { "getinfo",                &getinfo,                true,      false,      false }, /* uses wallet if enabled */
    { "help",                   &help,                   true,      true,       false },
    { "stop",                   &stop,                   true,      true,       false },

    /* P2P networking */
    { "getnetworkinfo",         &getnetworkinfo,         true,      false,      false },
    { "addnode",                &addnode,                true,      true,       false },
    { "getaddednodeinfo",       &getaddednodeinfo,       true,      true,       false },
    { "getconnectioncount",     &getconnectioncount,     true,      false,      false },
    { "getnettotals",           &getnettotals,           true,      true,       false },
    { "getpeerinfo",            &getpeerinfo,            true,      false,      false },
    { "ping",                   &ping,                   true,      false,      false },

    /* Block chain and UTXO */
    { "adddex",                 &adddex,                 false,     false,      false },
    { "addorg",                 &addorg,                 false,     false,      false },
    { "addubi",                 &addubi,                 false,     false,      false },
    { "addchapter",             &addchapter,             false,     false,      false },
    { "getaddressinfo",         &getaddressinfo,         false,     false,      false },
    { "getrichaddresses",       &getrichaddresses,       false,     false,      false },
    { "createservice",          &createservice,          false,     false,      false },
    { "createticket",           &createticket,           false,     false,      false },
    { "buyticket",              &buyticket,              false,     false,      false },
    { "deleteservice",          &deleteservice,          false,     false,      false },
    { "getserviceaddresses",    &getserviceaddresses,    false,     false,      false },
    { "getticketlist",          &getticketlist,          false,     false,      false },
    { "getubilist",             &getubilist,             false,     false,      false },
    { "getdexlist",             &getdexlist,             false,     false,      false },
    { "getorglist",             &getorglist,             false,     false,      false },
    { "getbooklist",            &getbooklist,            false,     false,      false },
<<<<<<< HEAD
    { "getnpolist",             &getnpolist,             false,     false,      false },
    { "getallnpolists",         &getallnpolists,         false,     false,      false },
=======
>>>>>>> 98f53958
    { "getblockchaininfo",      &getblockchaininfo,      true,      false,      false },
    { "getbestblockhash",       &getbestblockhash,       true,      false,      false },
    { "getblockcount",          &getblockcount,          true,      false,      false },
    { "getblock",               &getblock,               false,     false,      false },
    { "getblockhash",           &getblockhash,           false,     false,      false },
    { "getdifficulty",          &getdifficulty,          true,      false,      false },
    { "getrawmempool",          &getrawmempool,          true,      false,      false },
    { "gettxout",               &gettxout,               true,      false,      false },
    { "gettxoutsetinfo",        &gettxoutsetinfo,        true,      false,      false },
    { "verifychain",            &verifychain,            true,      false,      false },

    /* Mining */
    { "getblocktemplate",       &getblocktemplate,       true,      false,      false },
    { "getmininginfo",          &getmininginfo,          true,      false,      false },
//    { "getnetworkhashps",       &getnetworkhashps,       true,      false,      false },
    { "submitblock",            &submitblock,            false,     false,      false },

    /* Raw transactions */
    { "createrawtransaction",   &createrawtransaction,   false,     false,      false },
    { "decoderawtransaction",   &decoderawtransaction,   false,     false,      false },
    { "decodescript",           &decodescript,           false,     false,      false },
    { "getrawtransaction",      &getrawtransaction,      false,     false,      false },
    { "sendrawtransaction",     &sendrawtransaction,     false,     false,      false },
    { "signrawtransaction",     &signrawtransaction,     false,     false,      false }, /* uses wallet if enabled */

    /* Utility functions */
    { "createmultisig",         &createmultisig,         true,      true ,      false },
    { "validateaddress",        &validateaddress,        true,      false,      false }, /* uses wallet if enabled */
    { "verifymessage",          &verifymessage,          false,     false,      false },

#ifdef ENABLE_WALLET
    /* Wallet */
    { "addmultisigaddress",     &addmultisigaddress,     false,     false,      true },
    { "backupwallet",           &backupwallet,           true,      false,      true },
    { "consolidate",            &consolidate,            false,     false,      true },
    { "dumpprivkey",            &dumpprivkey,            true,      false,      true },
    { "dumpwallet",             &dumpwallet,             true,      false,      true },
    { "encryptwallet",          &encryptwallet,          false,     false,      true },
    { "getaccountaddress",      &getaccountaddress,      true,      false,      true },
    { "getaccount",             &getaccount,             false,     false,      true },
    { "getaddressesbyaccount",  &getaddressesbyaccount,  true,      false,      true },
    { "getbalance",             &getbalance,             false,     false,      true },
    { "getnewaddress",          &getnewaddress,          true,      false,      true },
    { "getrawchangeaddress",    &getrawchangeaddress,    true,      false,      true },
    { "getreceivedbyaccount",   &getreceivedbyaccount,   false,     false,      true },
    { "getreceivedbyaddress",   &getreceivedbyaddress,   false,     false,      true },
    { "gettransaction",         &gettransaction,         false,     false,      true },
    { "getunconfirmedbalance",  &getunconfirmedbalance,  false,     false,      true },
    { "getwalletinfo",          &getwalletinfo,          true,      false,      true },
    { "importprivkey",          &importprivkey,          false,     false,      true },
    { "importwallet",           &importwallet,           false,     false,      true },
    { "keypoolrefill",          &keypoolrefill,          true,      false,      true },
    { "listaccounts",           &listaccounts,           false,     false,      true },
    { "listaddressgroupings",   &listaddressgroupings,   false,     false,      true },
    { "listlockunspent",        &listlockunspent,        false,     false,      true },
    { "listreceivedbyaccount",  &listreceivedbyaccount,  false,     false,      true },
    { "listreceivedbyaddress",  &listreceivedbyaddress,  false,     false,      true },
    { "listsinceblock",         &listsinceblock,         false,     false,      true },
    { "listtransactions",       &listtransactions,       false,     false,      true },
    { "listunspent",            &listunspent,            false,     false,      true },
    { "lockunspent",            &lockunspent,            false,     false,      true },
    { "move",                   &movecmd,                false,     false,      true },
    { "sendfrom",               &sendfrom,               false,     false,      true },
    { "sendmany",               &sendmany,               false,     false,      true },
    { "sendtoaddress",          &sendtoaddress,          false,     false,      true },
    { "setaccount",             &setaccount,             true,      false,      true },
    { "settxfee",               &settxfee,               false,     false,      true },
    { "signmessage",            &signmessage,            false,     false,      true },
    { "encryptmessage",         &encryptmessage,         false,     false,      true },
    { "decryptmessage",         &decryptmessage,         false,     false,      true },
    { "walletlock",             &walletlock,             true,      false,      true },
    { "walletpassphrasechange", &walletpassphrasechange, false,     false,      true },
    { "walletpassphrase",       &walletpassphrase,       true,      false,      true },
    { "replywithmessage",       &replywithmessage,       false,     false,      true },
    { "getmessages",            &getmessages,            true,      false,      true },

    /* Wallet-enabled mining */
    { "getgenerate",            &getgenerate,            true,      false,      false },
    { "gethashespersec",        &gethashespersec,        true,      false,      false },
    { "setgenerate",            &setgenerate,            true,      true,       false },
#endif // ENABLE_WALLET
};

CRPCTable::CRPCTable()
{
    unsigned int vcidx;
    for (vcidx = 0; vcidx < (sizeof(vRPCCommands) / sizeof(vRPCCommands[0])); vcidx++)
    {
        const CRPCCommand *pcmd;

        pcmd = &vRPCCommands[vcidx];
        mapCommands[pcmd->name] = pcmd;
    }
}

const CRPCCommand *CRPCTable::operator[](string name) const
{
    map<string, const CRPCCommand*>::const_iterator it = mapCommands.find(name);
    if (it == mapCommands.end())
        return NULL;
    return (*it).second;
}


bool HTTPAuthorized(map<string, string>& mapHeaders)
{
    string strAuth = mapHeaders["authorization"];
    if (strAuth.substr(0,6) != "Basic ")
        return false;
    string strUserPass64 = strAuth.substr(6); boost::trim(strUserPass64);
    string strUserPass = DecodeBase64(strUserPass64);
    return TimingResistantEqual(strUserPass, strRPCUserColonPass);
}

void ErrorReply(std::ostream& stream, const Object& objError, const Value& id)
{
    // Send error reply from json-rpc error object
    int nStatus = HTTP_INTERNAL_SERVER_ERROR;
    int code = find_value(objError, "code").get_int();
    if (code == RPC_INVALID_REQUEST) nStatus = HTTP_BAD_REQUEST;
    else if (code == RPC_METHOD_NOT_FOUND) nStatus = HTTP_NOT_FOUND;
    string strReply = JSONRPCReply(Value::null, objError, id);
    stream << HTTPReply(nStatus, strReply, false) << std::flush;
}

bool ClientAllowed(const boost::asio::ip::address& address)
{
    // Make sure that IPv4-compatible and IPv4-mapped IPv6 addresses are treated as IPv4 addresses
    if (address.is_v6()
     && (address.to_v6().is_v4_compatible()
      || address.to_v6().is_v4_mapped()))
        return ClientAllowed(address.to_v6().to_v4());

    if (address == asio::ip::address_v4::loopback()
     || address == asio::ip::address_v6::loopback()
     || (address.is_v4()
         // Check whether IPv4 addresses match 127.0.0.0/8 (loopback subnet)
      && (address.to_v4().to_ulong() & 0xff000000) == 0x7f000000))
        return true;

    const string strAddress = address.to_string();
    const vector<string>& vAllow = mapMultiArgs["-rpcallowip"];
    BOOST_FOREACH(string strAllow, vAllow)
        if (WildcardMatch(strAddress, strAllow))
            return true;
    return false;
}

class AcceptedConnection
{
public:
    virtual ~AcceptedConnection() {}

    virtual std::iostream& stream() = 0;
    virtual std::string peer_address_to_string() const = 0;
    virtual void close() = 0;
};

template <typename Protocol>
class AcceptedConnectionImpl : public AcceptedConnection
{
public:
    AcceptedConnectionImpl(
            asio::io_service& io_service,
            ssl::context &context,
            bool fUseSSL) :
        sslStream(io_service, context),
        _d(sslStream, fUseSSL),
        _stream(_d)
    {
    }

    virtual std::iostream& stream()
    {
        return _stream;
    }

    virtual std::string peer_address_to_string() const
    {
        return peer.address().to_string();
    }

    virtual void close()
    {
        _stream.close();
    }

    typename Protocol::endpoint peer;
    asio::ssl::stream<typename Protocol::socket> sslStream;

private:
    SSLIOStreamDevice<Protocol> _d;
    iostreams::stream< SSLIOStreamDevice<Protocol> > _stream;
};

void ServiceConnection(AcceptedConnection *conn);

// Forward declaration required for RPCListen
#if BOOST_VERSION >= 106000
template <typename Protocol>
static void RPCAcceptHandler(boost::shared_ptr< basic_socket_acceptor<Protocol> > acceptor,
#else
template <typename Protocol, typename SocketAcceptorService>
static void RPCAcceptHandler(boost::shared_ptr< basic_socket_acceptor<Protocol, SocketAcceptorService> > acceptor,
#endif
                             ssl::context& context,
                             bool fUseSSL,
                             boost::shared_ptr< AcceptedConnection > conn,
                             const boost::system::error_code& error);

/**
 * Sets up I/O resources to accept and handle a new connection.
 */
#if BOOST_VERSION >= 106000
template <typename Protocol>
static void RPCListen(boost::shared_ptr< basic_socket_acceptor<Protocol> > acceptor,
#else
template <typename Protocol, typename SocketAcceptorService>
static void RPCListen(boost::shared_ptr< basic_socket_acceptor<Protocol, SocketAcceptorService> > acceptor,
#endif
                   ssl::context& context,
                   const bool fUseSSL)
{
    // Accept connection
    boost::shared_ptr< AcceptedConnectionImpl<Protocol> > conn(new AcceptedConnectionImpl<Protocol>(GetIOServiceFromPtr(acceptor), context, fUseSSL));

    acceptor->async_accept(
            conn->sslStream.lowest_layer(),
            conn->peer,
#if BOOST_VERSION >= 106000
            boost::bind(&RPCAcceptHandler<Protocol>,
#else
            boost::bind(&RPCAcceptHandler<Protocol, SocketAcceptorService>,
#endif
                acceptor,
                boost::ref(context),
                fUseSSL,
                conn,
                _1));
}


/**
 * Accept and handle incoming connection.
 */
#if BOOST_VERSION >= 106000
template <typename Protocol>
static void RPCAcceptHandler(boost::shared_ptr< basic_socket_acceptor<Protocol> > acceptor,
#else
template <typename Protocol, typename SocketAcceptorService>
static void RPCAcceptHandler(boost::shared_ptr< basic_socket_acceptor<Protocol, SocketAcceptorService> > acceptor,
#endif
                             ssl::context& context,
                             const bool fUseSSL,
                             boost::shared_ptr< AcceptedConnection > conn,
                             const boost::system::error_code& error)
{
    // Immediately start accepting new connections, except when we're cancelled or our socket is closed.
    if (error != asio::error::operation_aborted && acceptor->is_open())
        RPCListen(acceptor, context, fUseSSL);

    AcceptedConnectionImpl<ip::tcp>* tcp_conn = dynamic_cast< AcceptedConnectionImpl<ip::tcp>* >(conn.get());

    if (error)
    {
        // TODO: Actually handle errors
        LogPrintf("%s: Error: %s\n", __func__, error.message());
    }
    // Restrict callers by IP.  It is important to
    // do this before starting client thread, to filter out
    // certain DoS and misbehaving clients.
    else if (tcp_conn && !ClientAllowed(tcp_conn->peer.address()))
    {
        // Only send a 403 if we're not using SSL to prevent a DoS during the SSL handshake.
        if (!fUseSSL)
            conn->stream() << HTTPReply(HTTP_FORBIDDEN, "", false) << std::flush;
        conn->close();
    }
    else {
        ServiceConnection(conn.get());
        conn->close();
    }
}

void StartRPCThreads()
{
    strRPCUserColonPass = mapArgs["-rpcuser"] + ":" + mapArgs["-rpcpassword"];
    if (((mapArgs["-rpcpassword"] == "") ||
         (mapArgs["-rpcuser"] == mapArgs["-rpcpassword"])) && Params().RequireRPCPassword())
    {
        unsigned char rand_pwd[32];
        RAND_bytes(rand_pwd, 32);
        string strWhatAmI = "To use smileycoind";
        if (mapArgs.count("-server"))
            strWhatAmI = strprintf(_("To use the %s option"), "\"-server\"");
        else if (mapArgs.count("-daemon"))
            strWhatAmI = strprintf(_("To use the %s option"), "\"-daemon\"");
        uiInterface.ThreadSafeMessageBox(strprintf(
            _("%s, you must set a rpcpassword in the configuration file:\n"
              "%s\n"
              "It is recommended you use the following random password:\n"
              "rpcuser=smileycoinrpc\n"
              "rpcpassword=%s\n"
              "(you do not need to remember this password)\n"
              "The username and password MUST NOT be the same.\n"
              "If the file does not exist, create it with owner-readable-only file permissions.\n"
              "It is also recommended to set alertnotify so you are notified of problems;\n"
              "for example: alertnotify=echo %%s | mail -s \"Smileycoin Alert\" admin@foo.com\n"),
                strWhatAmI,
                GetConfigFile().string(),
                EncodeBase58(&rand_pwd[0],&rand_pwd[0]+32)),
                "", CClientUIInterface::MSG_ERROR);
        StartShutdown();
        return;
    }

    assert(rpc_io_service == NULL);
    rpc_io_service = new asio::io_service();
#if BOOST_VERSION >= 106000
    rpc_ssl_context = new ssl::context(ssl::context::sslv23);
#else
    rpc_ssl_context = new ssl::context(*rpc_io_service, ssl::context::sslv23);
#endif

    const bool fUseSSL = GetBoolArg("-rpcssl", false);

    if (fUseSSL)
    {
        rpc_ssl_context->set_options(ssl::context::no_sslv2);

        filesystem::path pathCertFile(GetArg("-rpcsslcertificatechainfile", "server.cert"));
        if (!pathCertFile.is_complete()) pathCertFile = filesystem::path(GetDataDir()) / pathCertFile;
        if (filesystem::exists(pathCertFile)) rpc_ssl_context->use_certificate_chain_file(pathCertFile.string());
        else LogPrintf("ThreadRPCServer ERROR: missing server certificate file %s\n", pathCertFile.string());

        filesystem::path pathPKFile(GetArg("-rpcsslprivatekeyfile", "server.pem"));
        if (!pathPKFile.is_complete()) pathPKFile = filesystem::path(GetDataDir()) / pathPKFile;
        if (filesystem::exists(pathPKFile)) rpc_ssl_context->use_private_key_file(pathPKFile.string(), ssl::context::pem);
        else LogPrintf("ThreadRPCServer ERROR: missing server private key file %s\n", pathPKFile.string());

        string strCiphers = GetArg("-rpcsslciphers", "TLSv1.2+HIGH:TLSv1+HIGH:!SSLv2:!aNULL:!eNULL:!3DES:@STRENGTH");
#if BOOST_VERSION >= 106000
        SSL_CTX_set_cipher_list(rpc_ssl_context->native_handle(), strCiphers.c_str());
#else
        SSL_CTX_set_cipher_list(rpc_ssl_context->impl(), strCiphers.c_str());
#endif
    }

    // Try a dual IPv6/IPv4 socket, falling back to separate IPv4 and IPv6 sockets
    const bool loopback = !mapArgs.count("-rpcallowip");
    asio::ip::address bindAddress = loopback ? asio::ip::address_v6::loopback() : asio::ip::address_v6::any();
    ip::tcp::endpoint endpoint(bindAddress, GetArg("-rpcport", Params().RPCPort()));
    boost::system::error_code v6_only_error;

    bool fListening = false;
    std::string strerr;
    try
    {
        boost::shared_ptr<ip::tcp::acceptor> acceptor(new ip::tcp::acceptor(*rpc_io_service));
        acceptor->open(endpoint.protocol());
        acceptor->set_option(boost::asio::ip::tcp::acceptor::reuse_address(true));

        // Try making the socket dual IPv6/IPv4 (if listening on the "any" address)
        acceptor->set_option(boost::asio::ip::v6_only(loopback), v6_only_error);

        acceptor->bind(endpoint);
        acceptor->listen(socket_base::max_connections);

        RPCListen(acceptor, *rpc_ssl_context, fUseSSL);

        rpc_acceptors.push_back(acceptor);
        fListening = true;
    }
    catch(boost::system::system_error &e)
    {
        strerr = strprintf(_("An error occurred while setting up the RPC port %u for listening on IPv6, falling back to IPv4: %s"), endpoint.port(), e.what());
    }
    try {
        // If dual IPv6/IPv4 failed (or we're opening loopback interfaces only), open IPv4 separately
        if (!fListening || loopback || v6_only_error)
        {
            bindAddress = loopback ? asio::ip::address_v4::loopback() : asio::ip::address_v4::any();
            endpoint.address(bindAddress);

            boost::shared_ptr<ip::tcp::acceptor> acceptor(new ip::tcp::acceptor(*rpc_io_service));
            acceptor->open(endpoint.protocol());
            acceptor->set_option(boost::asio::ip::tcp::acceptor::reuse_address(true));
            acceptor->bind(endpoint);
            acceptor->listen(socket_base::max_connections);

            RPCListen(acceptor, *rpc_ssl_context, fUseSSL);

            rpc_acceptors.push_back(acceptor);
            fListening = true;
        }
    }
    catch(boost::system::system_error &e)
    {
        strerr = strprintf(_("An error occurred while setting up the RPC port %u for listening on IPv4: %s"), endpoint.port(), e.what());
    }

    if (!fListening) {
        uiInterface.ThreadSafeMessageBox(strerr, "", CClientUIInterface::MSG_ERROR);
        StartShutdown();
        return;
    }

    rpc_worker_group = new boost::thread_group();
    for (int i = 0; i < GetArg("-rpcthreads", 4); i++)
        rpc_worker_group->create_thread(boost::bind(&asio::io_service::run, rpc_io_service));
}

void StartDummyRPCThread()
{
    if(rpc_io_service == NULL)
    {
        rpc_io_service = new asio::io_service();
        /* Create dummy "work" to keep the thread from exiting when no timeouts active,
         * see http://www.boost.org/doc/libs/1_51_0/doc/html/boost_asio/reference/io_service.html#boost_asio.reference.io_service.stopping_the_io_service_from_running_out_of_work */
        rpc_dummy_work = new asio::io_service::work(*rpc_io_service);
        rpc_worker_group = new boost::thread_group();
        rpc_worker_group->create_thread(boost::bind(&asio::io_service::run, rpc_io_service));
    }
}

void StopRPCThreads()
{
    if (rpc_io_service == NULL) return;

    // First, cancel all timers and acceptors
    // This is not done automatically by ->stop(), and in some cases the destructor of
    // asio::io_service can hang if this is skipped.
    boost::system::error_code ec;
    BOOST_FOREACH(const boost::shared_ptr<ip::tcp::acceptor> &acceptor, rpc_acceptors)
    {
        acceptor->cancel(ec);
        if (ec)
            LogPrintf("%s: Warning: %s when cancelling acceptor", __func__, ec.message());
    }
    rpc_acceptors.clear();
    BOOST_FOREACH(const PAIRTYPE(std::string, boost::shared_ptr<deadline_timer>) &timer, deadlineTimers)
    {
        timer.second->cancel(ec);
        if (ec)
            LogPrintf("%s: Warning: %s when cancelling timer", __func__, ec.message());
    }
    deadlineTimers.clear();

    rpc_io_service->stop();
    if (rpc_worker_group != NULL)
        rpc_worker_group->join_all();
    delete rpc_dummy_work; rpc_dummy_work = NULL;
    delete rpc_worker_group; rpc_worker_group = NULL;
    delete rpc_ssl_context; rpc_ssl_context = NULL;
    delete rpc_io_service; rpc_io_service = NULL;
}

void RPCRunHandler(const boost::system::error_code& err, boost::function<void(void)> func)
{
    if (!err)
        func();
}

void RPCRunLater(const std::string& name, boost::function<void(void)> func, int64_t nSeconds)
{
    assert(rpc_io_service != NULL);

    if (deadlineTimers.count(name) == 0)
    {
        deadlineTimers.insert(make_pair(name,
                                        boost::shared_ptr<deadline_timer>(new deadline_timer(*rpc_io_service))));
    }
    deadlineTimers[name]->expires_from_now(posix_time::seconds(nSeconds));
    deadlineTimers[name]->async_wait(boost::bind(RPCRunHandler, _1, func));
}

class JSONRequest
{
public:
    Value id;
    string strMethod;
    Array params;

    JSONRequest() { id = Value::null; }
    void parse(const Value& valRequest);
};

void JSONRequest::parse(const Value& valRequest)
{
    // Parse request
    if (valRequest.type() != obj_type)
        throw JSONRPCError(RPC_INVALID_REQUEST, "Invalid Request object");
    const Object& request = valRequest.get_obj();

    // Parse id now so errors from here on will have the id
    id = find_value(request, "id");

    // Parse method
    Value valMethod = find_value(request, "method");
    if (valMethod.type() == null_type)
        throw JSONRPCError(RPC_INVALID_REQUEST, "Missing method");
    if (valMethod.type() != str_type)
        throw JSONRPCError(RPC_INVALID_REQUEST, "Method must be a string");
    strMethod = valMethod.get_str();
    if (strMethod != "getblocktemplate")
        LogPrint("rpc", "ThreadRPCServer method=%s\n", strMethod);

    // Parse params
    Value valParams = find_value(request, "params");
    if (valParams.type() == array_type)
        params = valParams.get_array();
    else if (valParams.type() == null_type)
        params = Array();
    else
        throw JSONRPCError(RPC_INVALID_REQUEST, "Params must be an array");
}


static Object JSONRPCExecOne(const Value& req)
{
    Object rpc_result;

    JSONRequest jreq;
    try {
        jreq.parse(req);

        Value result = tableRPC.execute(jreq.strMethod, jreq.params);
        rpc_result = JSONRPCReplyObj(result, Value::null, jreq.id);
    }
    catch (Object& objError)
    {
        rpc_result = JSONRPCReplyObj(Value::null, objError, jreq.id);
    }
    catch (std::exception& e)
    {
        rpc_result = JSONRPCReplyObj(Value::null,
                                     JSONRPCError(RPC_PARSE_ERROR, e.what()), jreq.id);
    }

    return rpc_result;
}

static string JSONRPCExecBatch(const Array& vReq)
{
    Array ret;
    for (unsigned int reqIdx = 0; reqIdx < vReq.size(); reqIdx++)
        ret.push_back(JSONRPCExecOne(vReq[reqIdx]));

    return write_string(Value(ret), false) + "\n";
}

void ServiceConnection(AcceptedConnection *conn)
{
    bool fRun = true;
    while (fRun && !ShutdownRequested())
    {
        int nProto = 0;
        map<string, string> mapHeaders;
        string strRequest, strMethod, strURI;

        // Read HTTP request line
        if (!ReadHTTPRequestLine(conn->stream(), nProto, strMethod, strURI))
            break;

        // Read HTTP message headers and body
        ReadHTTPMessage(conn->stream(), mapHeaders, strRequest, nProto);

        if (strURI != "/") {
            conn->stream() << HTTPReply(HTTP_NOT_FOUND, "", false) << std::flush;
            break;
        }

        // Check authorization
        if (mapHeaders.count("authorization") == 0)
        {
            conn->stream() << HTTPReply(HTTP_UNAUTHORIZED, "", false) << std::flush;
            break;
        }
        if (!HTTPAuthorized(mapHeaders))
        {
            LogPrintf("ThreadRPCServer incorrect password attempt from %s\n", conn->peer_address_to_string());
            /* Deter brute-forcing short passwords.
               If this results in a DoS the user really
               shouldn't have their RPC port exposed. */
            if (mapArgs["-rpcpassword"].size() < 20)
                MilliSleep(250);

            conn->stream() << HTTPReply(HTTP_UNAUTHORIZED, "", false) << std::flush;
            break;
        }
        if (mapHeaders["connection"] == "close")
            fRun = false;

        JSONRequest jreq;
        try
        {
            // Parse request
            Value valRequest;
            if (!read_string(strRequest, valRequest))
                throw JSONRPCError(RPC_PARSE_ERROR, "Parse error");

            string strReply;

            // singleton request
            if (valRequest.type() == obj_type) {
                jreq.parse(valRequest);

                Value result = tableRPC.execute(jreq.strMethod, jreq.params);

                // Send reply
                strReply = JSONRPCReply(result, Value::null, jreq.id);

            // array of requests
            } else if (valRequest.type() == array_type)
                strReply = JSONRPCExecBatch(valRequest.get_array());
            else
                throw JSONRPCError(RPC_PARSE_ERROR, "Top-level object parse error");

            conn->stream() << HTTPReply(HTTP_OK, strReply, fRun) << std::flush;
        }
        catch (Object& objError)
        {
            ErrorReply(conn->stream(), objError, jreq.id);
            break;
        }
        catch (std::exception& e)
        {
            ErrorReply(conn->stream(), JSONRPCError(RPC_PARSE_ERROR, e.what()), jreq.id);
            break;
        }
    }
}

json_spirit::Value CRPCTable::execute(const std::string &strMethod, const json_spirit::Array &params) const
{
    // Find method
    const CRPCCommand *pcmd = tableRPC[strMethod];
    if (!pcmd)
        throw JSONRPCError(RPC_METHOD_NOT_FOUND, "Method not found");
#ifdef ENABLE_WALLET
    if (pcmd->reqWallet && !pwalletMain)
        throw JSONRPCError(RPC_METHOD_NOT_FOUND, "Method not found (disabled)");
#endif

    // Observe safe mode
    string strWarning = GetWarnings("rpc");
    if (strWarning != "" && !GetBoolArg("-disablesafemode", false) &&
        !pcmd->okSafeMode)
        throw JSONRPCError(RPC_FORBIDDEN_BY_SAFE_MODE, string("Safe mode: ") + strWarning);

    try
    {
        // Execute
        Value result;
        {
            if (pcmd->threadSafe)
                result = pcmd->actor(params, false);
#ifdef ENABLE_WALLET
            else if (!pwalletMain) {
                LOCK(cs_main);
                result = pcmd->actor(params, false);
            } else {
                LOCK2(cs_main, pwalletMain->cs_wallet);
                result = pcmd->actor(params, false);
            }
#else // ENABLE_WALLET
            else {
                LOCK(cs_main);
                result = pcmd->actor(params, false);
            }
#endif // !ENABLE_WALLET
        }
        return result;
    }
    catch (std::exception& e)
    {
        throw JSONRPCError(RPC_MISC_ERROR, e.what());
    }
}

std::vector <std::string> CRPCTable::listCommands() const {
    std::vector <std::string> commandList;
    typedef std::map<std::string, const CRPCCommand *> commandMap;

    std::transform(mapCommands.begin(), mapCommands.end(),
            std::back_inserter(commandList),
            boost::bind(&commandMap::value_type::first, _1));
    return commandList;
}

std::string HelpExampleCli(string methodname, string args){
    return "> smileycoin-cli " + methodname + " " + args + "\n";
}

std::string HelpExampleRpc(string methodname, string args){
    return "> curl --user myusername --data-binary '{\"jsonrpc\": \"1.0\", \"id\":\"curltest\", "
        "\"method\": \"" + methodname + "\", \"params\": [" + args + "] }' -H 'content-type: text/plain;' http://127.0.0.1:9332/\n";
}

const CRPCTable tableRPC;<|MERGE_RESOLUTION|>--- conflicted
+++ resolved
@@ -253,12 +253,9 @@
     { "getubilist",             &getubilist,             false,     false,      false },
     { "getdexlist",             &getdexlist,             false,     false,      false },
     { "getorglist",             &getorglist,             false,     false,      false },
+    { "getallorglists",         &getallorglists,         false,     false,      false },
+
     { "getbooklist",            &getbooklist,            false,     false,      false },
-<<<<<<< HEAD
-    { "getnpolist",             &getnpolist,             false,     false,      false },
-    { "getallnpolists",         &getallnpolists,         false,     false,      false },
-=======
->>>>>>> 98f53958
     { "getblockchaininfo",      &getblockchaininfo,      true,      false,      false },
     { "getbestblockhash",       &getbestblockhash,       true,      false,      false },
     { "getblockcount",          &getblockcount,          true,      false,      false },
