--- conflicted
+++ resolved
@@ -73,12 +73,7 @@
 bool fImporting = false;
 bool fReindex = false;
 bool fBenchmark = false;
-<<<<<<< HEAD
 bool fTxIndex = false;
-//int nRichForkHeight = 225000;
-=======
-bool fTxIndex = true;
->>>>>>> 05346d80
 unsigned int nCoinCacheSize = 5000;
 uint256 hashGenesisBlock("0x660f734cf6c6d16111bde201bbd2122873f2f2c078b969779b9d4c99732354fd");
 
@@ -2213,7 +2208,6 @@
             CScript scriptp = undo.vtxundo[i].vprevout[j].txout.scriptPubKey;
             if(PubkeyMap.count(scriptp))
             {
-<<<<<<< HEAD
             	PubkeyMap[scriptp].first += undo.vtxundo[i].vprevout[j].txout.nValue;
             }
 
@@ -2225,22 +2219,6 @@
             	std::pair<CScript, std::pair<int64_t, int> > newpair = std::make_pair(scriptp, newvalueandheight);
             	PubkeyMap.insert(newpair);
 
-=======
-                CScript scriptp = trans.vout[tx.vin[j].prevout.n].scriptPubKey;
-                if(PubkeyMap.count(scriptp))
-                {
-                    PubkeyMap[scriptp].first += trans.vout[tx.vin[j].prevout.n].nValue;
-                    PubkeyMap[scriptp].second = pindexDelete->nHeight;
-                }
-                else
-                {
-                    int64_t newvalue = trans.vout[tx.vin[j].prevout.n].nValue;
-                    int newheight = pindexDelete->nHeight;
-                    std::pair<int64_t, int> newvalueandheight = std::make_pair(newvalue, newheight);
-                    std::pair<CScript, std::pair<int64_t, int> > newpair = std::make_pair(scriptp, newvalueandheight);
-                    PubkeyMap.insert(newpair);
-                }
->>>>>>> 05346d80
             }
         }
 
