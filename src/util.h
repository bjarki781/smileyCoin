// Copyright (c) 2009-2010 Satoshi Nakamoto
// Copyright (c) 2009-2014 The Bitcoin developers
// Distributed under the MIT/X11 software license, see the accompanying
// file COPYING or http://www.opensource.org/licenses/mit-license.php.

#ifndef BITCOIN_UTIL_H
#define BITCOIN_UTIL_H

#if defined(HAVE_CONFIG_H)
#include "bitcoin-config.h"
#endif

#include "compat.h"
#include "serialize.h"
#include "tinyformat.h"

#include <cstdio>
#include <exception>
#include <map>
#include <stdarg.h>
#include <stdint.h>
#include <string>
#include <utility>
#include <vector>

#ifndef WIN32
#include <sys/resource.h>
#include <sys/time.h>
#include <sys/types.h>
#endif

#include <boost/filesystem/path.hpp>
#include <boost/thread.hpp>

class CNetAddr;
class uint256;

static const int64_t COIN = 100000000;
static const int64_t CENT = 1000000;
static const int64_t RICH_AMOUNT = 25000000*COIN;

#define BEGIN(a)            ((char*)&(a))
#define END(a)              ((char*)&((&(a))[1]))
#define UBEGIN(a)           ((unsigned char*)&(a))
#define UEND(a)             ((unsigned char*)&((&(a))[1]))
#define ARRAYLEN(array)     (sizeof(array)/sizeof((array)[0]))

// This is needed because the foreach macro can't get over the comma in pair<t1, t2>
#define PAIRTYPE(t1, t2)    std::pair<t1, t2>

// Align by increasing pointer, must have extra space at end of buffer
template <size_t nBytes, typename T>
T* alignup(T* p)
{
    union
    {
        T* ptr;
        size_t n;
    } u;
    u.ptr = p;
    u.n = (u.n + (nBytes-1)) & ~(nBytes-1);
    return u.ptr;
}

#ifdef WIN32
#define MSG_DONTWAIT        0

#ifndef S_IRUSR
#define S_IRUSR             0400
#define S_IWUSR             0200
#endif
#else
#define MAX_PATH            1024
#endif
// As Solaris does not have the MSG_NOSIGNAL flag for send(2) syscall, it is defined as 0
#if !defined(HAVE_MSG_NOSIGNAL) && !defined(MSG_NOSIGNAL)
#define MSG_NOSIGNAL 0
#endif

inline void MilliSleep(int64_t n)
{
// Boost's sleep_for was uninterruptable when backed by nanosleep from 1.50
// until fixed in 1.52. Use the deprecated sleep method for the broken case.
// See: https://svn.boost.org/trac/boost/ticket/7238
#if defined(HAVE_WORKING_BOOST_SLEEP_FOR)
    boost::this_thread::sleep_for(boost::chrono::milliseconds(n));
#elif defined(HAVE_WORKING_BOOST_SLEEP)
    boost::this_thread::sleep(boost::posix_time::milliseconds(n));
#else
//should never get here
#error missing boost sleep implementation
#endif
}



extern std::map<std::string, std::string> mapArgs;
extern std::map<std::string, std::vector<std::string> > mapMultiArgs;
extern bool fDebug;
extern bool fPrintToConsole;
extern bool fPrintToDebugLog;
extern bool fServer;
extern std::string strMiscWarning;
extern bool fNoListen;
extern bool fLogTimestamps;
extern volatile bool fReopenDebugLog;

void RandAddSeed();
void RandAddSeedPerfmon();
void SetupEnvironment();

/* Return true if log accepts specified category */
bool LogAcceptCategory(const char* category);
/* Send a string to the log output */
int LogPrintStr(const std::string &str);

#define strprintf tfm::format
#define LogPrintf(...) LogPrint(NULL, __VA_ARGS__)

/* When we switch to C++11, this can be switched to variadic templates instead
 * of this macro-based construction (see tinyformat.h).
 */
#define MAKE_ERROR_AND_LOG_FUNC(n)                                        \
    /*   Print to debug.log if -debug=category switch is given OR category is NULL. */ \
    template<TINYFORMAT_ARGTYPES(n)>                                          \
    static inline int LogPrint(const char* category, const char* format, TINYFORMAT_VARARGS(n))  \
    {                                                                         \
        if(!LogAcceptCategory(category)) return 0;                            \
        return LogPrintStr(tfm::format(format, TINYFORMAT_PASSARGS(n))); \
    }                                                                         \
    /*   Log error and return false */                                        \
    template<TINYFORMAT_ARGTYPES(n)>                                          \
    static inline bool error(const char* format, TINYFORMAT_VARARGS(n))                     \
    {                                                                         \
        LogPrintStr("ERROR: " + tfm::format(format, TINYFORMAT_PASSARGS(n)) + "\n"); \
        return false;                                                         \
    }

TINYFORMAT_FOREACH_ARGNUM(MAKE_ERROR_AND_LOG_FUNC)

/* Zero-arg versions of logging and error, these are not covered by
 * TINYFORMAT_FOREACH_ARGNUM
 */
static inline int LogPrint(const char* category, const char* format)
{
    if(!LogAcceptCategory(category)) return 0;
    return LogPrintStr(format);
}
static inline bool error(const char* format)
{
    LogPrintStr(std::string("ERROR: ") + format + "\n");
    return false;
}


void LogException(std::exception* pex, const char* pszThread);
void PrintExceptionContinue(std::exception* pex, const char* pszThread);
void ParseString(const std::string& str, char c, std::vector<std::string>& v);
std::string FormatMoney(int64_t n, bool fPlus=false);
bool ParseMoney(const std::string& str, int64_t& nRet);
bool ParseMoney(const char* pszIn, int64_t& nRet);
std::string SanitizeString(const std::string& str);
std::vector<unsigned char> ParseHex(const char* psz);
std::vector<unsigned char> ParseHex(const std::string& str);
bool IsHex(const std::string& str);
std::vector<unsigned char> DecodeBase64(const char* p, bool* pfInvalid = NULL);
std::string DecodeBase64(const std::string& str);
std::string EncodeBase64(const unsigned char* pch, size_t len);
std::string EncodeBase64(const std::string& str);
std::vector<unsigned char> DecodeBase32(const char* p, bool* pfInvalid = NULL);
std::string DecodeBase32(const std::string& str);
std::string EncodeBase32(const unsigned char* pch, size_t len);
std::string EncodeBase32(const std::string& str);
void ParseParameters(int argc, const char*const argv[]);
bool WildcardMatch(const char* psz, const char* mask);
bool WildcardMatch(const std::string& str, const std::string& mask);
void FileCommit(FILE *fileout);
bool TruncateFile(FILE *file, unsigned int length);
int RaiseFileDescriptorLimit(int nMinFD);
void AllocateFileRange(FILE *file, unsigned int offset, unsigned int length);
bool RenameOver(boost::filesystem::path src, boost::filesystem::path dest);
bool TryCreateDirectory(const boost::filesystem::path& p);
boost::filesystem::path GetDefaultDataDir(bool fWalletDirUpgrade);
const boost::filesystem::path &GetDataDir(bool fNetSpecific = true);
boost::filesystem::path GetConfigFile();
boost::filesystem::path GetPidFile();
#ifndef WIN32
void CreatePidFile(const boost::filesystem::path &path, pid_t pid);
#endif
void ReadConfigFile(std::map<std::string, std::string>& mapSettingsRet, std::map<std::string, std::vector<std::string> >& mapMultiSettingsRet);
#ifdef WIN32
boost::filesystem::path GetSpecialFolderPath(int nFolder, bool fCreate = true);
#endif
boost::filesystem::path GetTempPath();
void ShrinkDebugFile();
int GetRandInt(int nMax);
uint64_t GetRand(uint64_t nMax);
uint256 GetRandHash();
int64_t GetTime();
void SetMockTime(int64_t nMockTimeIn);
int64_t GetAdjustedTime();
int64_t GetTimeOffset();
std::string FormatFullVersion();
std::string FormatSubVersion(const std::string& name, int nClientVersion, const std::vector<std::string>& comments);
void AddTimeData(const CNetAddr& ip, int64_t nTime);
void runCommand(std::string strCommand);






// Split string into vector of words defined by a specific delimiter
inline std::vector<std::string> splitString(const std::string& str, const std::string& delim)
{
    std::vector<std::string> tokens;
    size_t prev = 0, pos = 0;
    do
    {
        pos = str.find(delim, prev);
        if (pos == std::string::npos) pos = str.length();
        std::string token = str.substr(prev, pos-prev);
        if (!token.empty()) tokens.push_back(token);
        prev = pos + delim.length();
    }
    while (pos < str.length() && prev < str.length());
    return tokens;
}

// Convert hexadecimal string to ASCII string
inline std::string hexToAscii(std::string dataStr)
{
    std::string asciiData;
<<<<<<< HEAD
    for (int i = 0; i < dataStr.length(); i += 2)
=======
    for (std::string::size_type i = 0; i < dataStr.length(); i += 2)
>>>>>>> 0ea25dfb
    {
        std::string byte = dataStr.substr(i, 2);
        // Write a dot(.) if the hex code stands for a control command
        if (byte == "00" || byte == "01" || byte == "02" || byte == "03" || byte == "04" ||
            byte == "05" || byte == "06" || byte == "07" || byte == "08" || byte == "09" ||
            byte == "0a" || byte == "0b" || byte == "0c" || byte == "0d" || byte == "0e" ||
            byte == "0f" || byte == "10" || byte == "11" || byte == "12" || byte == "13" ||
            byte == "14" || byte == "15" || byte == "16" || byte == "17" || byte == "18" ||
            byte == "19" || byte == "1a" || byte == "1b" || byte == "1c" || byte == "1d" ||
            byte == "1e" || byte == "1f" || byte == "20" || byte == "7f")
        {
            byte = "2e";
        }
        char chr = (char) (int) strtol(byte.c_str(), NULL, 16);
        asciiData.push_back(chr);
    }
    return asciiData;
}

inline std::string i64tostr(int64_t n)
{
    return strprintf("%d", n);
}

inline std::string itostr(int n)
{
    return strprintf("%d", n);
}

inline int64_t atoi64(const char* psz)
{
#ifdef _MSC_VER
    return _atoi64(psz);
#else
    return strtoll(psz, NULL, 10);
#endif
}

inline int64_t atoi64(const std::string& str)
{
#ifdef _MSC_VER
    return _atoi64(str.c_str());
#else
    return strtoll(str.c_str(), NULL, 10);
#endif
}

inline int atoi(const std::string& str)
{
    return atoi(str.c_str());
}

inline int roundint(double d)
{
    return (int)(d > 0 ? d + 0.5 : d - 0.5);
}

inline int64_t roundint64(double d)
{
    return (int64_t)(d > 0 ? d + 0.5 : d - 0.5);
}

inline int64_t abs64(int64_t n)
{
    return (n >= 0 ? n : -n);
}

template<typename T>
std::string HexStr(const T itbegin, const T itend, bool fSpaces=false)
{
    std::string rv;
    static const char hexmap[16] = { '0', '1', '2', '3', '4', '5', '6', '7',
                                     '8', '9', 'a', 'b', 'c', 'd', 'e', 'f' };
    rv.reserve((itend-itbegin)*3);
    for(T it = itbegin; it < itend; ++it)
    {
        unsigned char val = (unsigned char)(*it);
        if(fSpaces && it != itbegin)
            rv.push_back(' ');
        rv.push_back(hexmap[val>>4]);
        rv.push_back(hexmap[val&15]);
    }

    return rv;
}

template<typename T>
inline std::string HexStr(const T& vch, bool fSpaces=false)
{
    return HexStr(vch.begin(), vch.end(), fSpaces);
}

template<typename T>
void PrintHex(const T pbegin, const T pend, const char* pszFormat="%s", bool fSpaces=true)
{
    LogPrintf(pszFormat, HexStr(pbegin, pend, fSpaces).c_str());
}

inline void PrintHex(const std::vector<unsigned char>& vch, const char* pszFormat="%s", bool fSpaces=true)
{
    LogPrintf(pszFormat, HexStr(vch, fSpaces).c_str());
}

inline int64_t GetPerformanceCounter()
{
    int64_t nCounter = 0;
#ifdef WIN32
    QueryPerformanceCounter((LARGE_INTEGER*)&nCounter);
#else
    timeval t;
    gettimeofday(&t, NULL);
    nCounter = (int64_t) t.tv_sec * 1000000 + t.tv_usec;
#endif
    return nCounter;
}

inline int64_t GetTimeMillis()
{
    return (boost::posix_time::ptime(boost::posix_time::microsec_clock::universal_time()) -
            boost::posix_time::ptime(boost::gregorian::date(1970,1,1))).total_milliseconds();
}

inline int64_t GetTimeMicros()
{
    return (boost::posix_time::ptime(boost::posix_time::microsec_clock::universal_time()) -
            boost::posix_time::ptime(boost::gregorian::date(1970,1,1))).total_microseconds();
}

std::string DateTimeStrFormat(const char* pszFormat, int64_t nTime);

template<typename T>
void skipspaces(T& it)
{
    while (isspace(*it))
        ++it;
}

inline bool IsSwitchChar(char c)
{
#ifdef WIN32
    return c == '-' || c == '/';
#else
    return c == '-';
#endif
}

/**
 * Return string argument or default value
 *
 * @param strArg Argument to get (e.g. "-foo")
 * @param default (e.g. "1")
 * @return command-line argument or default value
 */
std::string GetArg(const std::string& strArg, const std::string& strDefault);

/**
 * Return integer argument or default value
 *
 * @param strArg Argument to get (e.g. "-foo")
 * @param default (e.g. 1)
 * @return command-line argument (0 if invalid number) or default value
 */
int64_t GetArg(const std::string& strArg, int64_t nDefault);

/**
 * Return boolean argument or default value
 *
 * @param strArg Argument to get (e.g. "-foo")
 * @param default (true or false)
 * @return command-line argument or default value
 */
bool GetBoolArg(const std::string& strArg, bool fDefault);

/**
 * Set an argument if it doesn't already have a value
 *
 * @param strArg Argument to set (e.g. "-foo")
 * @param strValue Value (e.g. "1")
 * @return true if argument gets set, false if it already had a value
 */
bool SoftSetArg(const std::string& strArg, const std::string& strValue);

/**
 * Set a boolean argument if it doesn't already have a value
 *
 * @param strArg Argument to set (e.g. "-foo")
 * @param fValue Value (e.g. false)
 * @return true if argument gets set, false if it already had a value
 */
bool SoftSetBoolArg(const std::string& strArg, bool fValue);

/**
 * MWC RNG of George Marsaglia
 * This is intended to be fast. It has a period of 2^59.3, though the
 * least significant 16 bits only have a period of about 2^30.1.
 *
 * @return random value
 */
extern uint32_t insecure_rand_Rz;
extern uint32_t insecure_rand_Rw;
static inline uint32_t insecure_rand(void)
{
    insecure_rand_Rz = 36969 * (insecure_rand_Rz & 65535) + (insecure_rand_Rz >> 16);
    insecure_rand_Rw = 18000 * (insecure_rand_Rw & 65535) + (insecure_rand_Rw >> 16);
    return (insecure_rand_Rw << 16) + insecure_rand_Rz;
}

/**
 * Seed insecure_rand using the random pool.
 * @param Deterministic Use a determinstic seed
 */
void seed_insecure_rand(bool fDeterministic=false);

/**
 * Timing-attack-resistant comparison.
 * Takes time proportional to length
 * of first argument.
 */
template <typename T>
bool TimingResistantEqual(const T& a, const T& b)
{
    if (b.size() == 0) return a.size() == 0;
    size_t accumulator = a.size() ^ b.size();
    for (size_t i = 0; i < a.size(); i++)
        accumulator |= a[i] ^ b[i%b.size()];
    return accumulator == 0;
}

/** Median filter over a stream of values.
 * Returns the median of the last N numbers
 */
template <typename T> class CMedianFilter
{
private:
    std::vector<T> vValues;
    std::vector<T> vSorted;
    unsigned int nSize;
public:
    CMedianFilter(unsigned int size, T initial_value):
        nSize(size)
    {
        vValues.reserve(size);
        vValues.push_back(initial_value);
        vSorted = vValues;
    }

    void input(T value)
    {
        if(vValues.size() == nSize)
        {
            vValues.erase(vValues.begin());
        }
        vValues.push_back(value);

        vSorted.resize(vValues.size());
        std::copy(vValues.begin(), vValues.end(), vSorted.begin());
        std::sort(vSorted.begin(), vSorted.end());
    }

    T median() const
    {
        int size = vSorted.size();
        assert(size>0);
        if(size & 1) // Odd number of elements
        {
            return vSorted[size/2];
        }
        else // Even number of elements
        {
            return (vSorted[size/2-1] + vSorted[size/2]) / 2;
        }
    }

    int size() const
    {
        return vValues.size();
    }

    std::vector<T> sorted () const
    {
        return vSorted;
    }
};

#ifdef WIN32
inline void SetThreadPriority(int nPriority)
{
    SetThreadPriority(GetCurrentThread(), nPriority);
}
#else

// PRIO_MAX is not defined on Solaris
#ifndef PRIO_MAX
#define PRIO_MAX 20
#endif
#define THREAD_PRIORITY_LOWEST          PRIO_MAX
#define THREAD_PRIORITY_BELOW_NORMAL    2
#define THREAD_PRIORITY_NORMAL          0
#define THREAD_PRIORITY_ABOVE_NORMAL    (-2)
//#define loop                            for(;;)

inline void SetThreadPriority(int nPriority)
{
    // It's unclear if it's even possible to change thread priorities on Linux,
    // but we really and truly need it for the generation threads.
#ifdef PRIO_THREAD
    setpriority(PRIO_THREAD, 0, nPriority);
#else
    setpriority(PRIO_PROCESS, 0, nPriority);
#endif
}
#endif

void RenameThread(const char* name);

inline uint32_t ByteReverse(uint32_t value)
{
    value = ((value & 0xFF00FF00) >> 8) | ((value & 0x00FF00FF) << 8);
    return (value<<16) | (value>>16);
}

// Standard wrapper for do-something-forever thread functions.
// "Forever" really means until the thread is interrupted.
// Use it like:
//   new boost::thread(boost::bind(&LoopForever<void (*)()>, "dumpaddr", &DumpAddresses, 900000));
// or maybe:
//    boost::function<void()> f = boost::bind(&FunctionWithArg, argument);
//    threadGroup.create_thread(boost::bind(&LoopForever<boost::function<void()> >, "nothing", f, milliseconds));
template <typename Callable> void LoopForever(const char* name,  Callable func, int64_t msecs)
{
    std::string s = strprintf("bitcoin-%s", name);
    RenameThread(s.c_str());
    LogPrintf("%s thread start\n", name);
    try
    {
        while (1)
        {
            MilliSleep(msecs);
            func();
        }
    }
    catch (boost::thread_interrupted)
    {
        LogPrintf("%s thread stop\n", name);
        throw;
    }
    catch (std::exception& e) {
        PrintExceptionContinue(&e, name);
        throw;
    }
    catch (...) {
        PrintExceptionContinue(NULL, name);
        throw;
    }
}
// .. and a wrapper that just calls func once
template <typename Callable> void TraceThread(const char* name,  Callable func)
{
    std::string s = strprintf("bitcoin-%s", name);
    RenameThread(s.c_str());
    try
    {
        LogPrintf("%s thread start\n", name);
        func();
        LogPrintf("%s thread exit\n", name);
    }
    catch (boost::thread_interrupted)
    {
        LogPrintf("%s thread interrupt\n", name);
        throw;
    }
    catch (std::exception& e) {
        PrintExceptionContinue(&e, name);
        throw;
    }
    catch (...) {
        PrintExceptionContinue(NULL, name);
        throw;
    }
}

#endif<|MERGE_RESOLUTION|>--- conflicted
+++ resolved
@@ -231,11 +231,7 @@
 inline std::string hexToAscii(std::string dataStr)
 {
     std::string asciiData;
-<<<<<<< HEAD
-    for (int i = 0; i < dataStr.length(); i += 2)
-=======
     for (std::string::size_type i = 0; i < dataStr.length(); i += 2)
->>>>>>> 0ea25dfb
     {
         std::string byte = dataStr.substr(i, 2);
         // Write a dot(.) if the hex code stands for a control command
